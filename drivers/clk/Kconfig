--- conflicted
+++ resolved
@@ -325,8 +325,6 @@
 	help
 	  Support for stm32h7 SoC family clocks
 
-<<<<<<< HEAD
-=======
 config COMMON_CLK_BD718XX
 	tristate "Clock driver for ROHM BD718x7 PMIC"
 	depends on MFD_ROHM_BD718XX || MFD_ROHM_BD70528
@@ -340,7 +338,6 @@
 	help
 	  Support for Memory Mapped IO Fixed clocks
 
->>>>>>> e0d688d4
 config COMMON_CLK_XLNX_CLKWZRD
 	tristate "Xilinx Clocking Wizard"
 	depends on COMMON_CLK && OF
