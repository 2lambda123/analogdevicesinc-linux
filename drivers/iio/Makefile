# SPDX-License-Identifier: GPL-2.0
#
# Makefile for the industrial I/O core.
#

obj-$(CONFIG_IIO) += industrialio.o
industrialio-y := industrialio-core.o industrialio-event.o inkern.o
industrialio-$(CONFIG_IIO_BUFFER) += industrialio-buffer.o
industrialio-$(CONFIG_IIO_TRIGGER) += industrialio-trigger.o

obj-$(CONFIG_IIO_CONFIGFS) += industrialio-configfs.o
obj-$(CONFIG_IIO_SW_DEVICE) += industrialio-sw-device.o
obj-$(CONFIG_IIO_SW_TRIGGER) += industrialio-sw-trigger.o
obj-$(CONFIG_IIO_TRIGGERED_EVENT) += industrialio-triggered-event.o

obj-y += accel/
obj-y += adc/
obj-y += addac/
obj-y += afe/
obj-y += amplifiers/
obj-y += beamformer/
obj-y += buffer/
obj-y += cdc/
obj-y += chemical/
obj-y += common/
obj-y += dac/
obj-y += dummy/
obj-y += gyro/
obj-y += filter/
obj-y += frequency/
obj-y += health/
obj-y += humidity/
obj-y += imu/
obj-y += jesd204/
obj-y += light/
obj-y += logic/
obj-y += magnetometer/
obj-y += multiplexer/
obj-y += regmap/
obj-y += orientation/
obj-y += position/
obj-y += potentiometer/
obj-y += potentiostat/
obj-y += pressure/
obj-y += proximity/
obj-y += resolver/
obj-y += temperature/
<<<<<<< HEAD
obj-y += trigger/
=======
obj-y += test/
obj-y += trigger/
>>>>>>> e2662117
<|MERGE_RESOLUTION|>--- conflicted
+++ resolved
@@ -45,9 +45,5 @@
 obj-y += proximity/
 obj-y += resolver/
 obj-y += temperature/
-<<<<<<< HEAD
-obj-y += trigger/
-=======
 obj-y += test/
 obj-y += trigger/
->>>>>>> e2662117
