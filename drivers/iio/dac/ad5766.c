--- conflicted
+++ resolved
@@ -10,10 +10,6 @@
 #include <linux/device.h>
 #include <linux/gpio/consumer.h>
 #include <linux/iio/iio.h>
-<<<<<<< HEAD
-#include <linux/iio/buffer.h>
-=======
->>>>>>> cb1f2dbc
 #include <linux/iio/triggered_buffer.h>
 #include <linux/iio/trigger_consumer.h>
 #include <linux/module.h>
@@ -584,11 +580,7 @@
 	int ret, ch, i;
 	u16 data[ARRAY_SIZE(ad5766_channels)];
 
-<<<<<<< HEAD
-	ret = iio_buffer_remove_sample(buffer, (u8 *)data);
-=======
 	ret = iio_pop_from_buffer(buffer, data);
->>>>>>> cb1f2dbc
 	if (ret)
 		goto done;
 
@@ -631,7 +623,6 @@
 	indio_dev->info = &ad5766_info;
 	indio_dev->name = spi_get_device_id(spi)->name;
 	indio_dev->modes = INDIO_DIRECT_MODE;
-	indio_dev->direction = IIO_DEVICE_DIRECTION_OUT;
 
 	st->gpio_reset = devm_gpiod_get_optional(&st->spi->dev, "reset",
 						GPIOD_OUT_LOW);
@@ -643,16 +634,11 @@
 		return ret;
 
 	/* Configure trigger buffer */
-<<<<<<< HEAD
-	ret = devm_iio_triggered_buffer_setup(&spi->dev, indio_dev, NULL,
-					      ad5766_trigger_handler, NULL);
-=======
 	ret = devm_iio_triggered_buffer_setup_ext(&spi->dev, indio_dev, NULL,
 						  ad5766_trigger_handler,
 						  IIO_BUFFER_DIRECTION_OUT,
 						  NULL,
 						  NULL);
->>>>>>> cb1f2dbc
 	if (ret)
 		return ret;
 
