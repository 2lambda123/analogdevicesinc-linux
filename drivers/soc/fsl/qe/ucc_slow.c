--- conflicted
+++ resolved
@@ -224,40 +224,24 @@
 		/* clear bd buffer */
 		qe_iowrite32be(0, &bd->buf);
 		/* set bd status and length */
-<<<<<<< HEAD
-		qe_iowrite32be(0, (u32 *)bd);
-=======
 		qe_iowrite32be(0, (u32 __iomem *)bd);
->>>>>>> 04d5ce62
 		bd++;
 	}
 	/* for last BD set Wrap bit */
 	qe_iowrite32be(0, &bd->buf);
-<<<<<<< HEAD
-	qe_iowrite32be(cpu_to_be32(T_W), (u32 *)bd);
-=======
 	qe_iowrite32be(T_W, (u32 __iomem *)bd);
->>>>>>> 04d5ce62
 
 	/* Init Rx bds */
 	bd = uccs->rx_bd = qe_muram_addr(uccs->rx_base_offset);
 	for (i = 0; i < us_info->rx_bd_ring_len - 1; i++) {
 		/* set bd status and length */
-<<<<<<< HEAD
-		qe_iowrite32be(0, (u32 *)bd);
-=======
 		qe_iowrite32be(0, (u32 __iomem *)bd);
->>>>>>> 04d5ce62
 		/* clear bd buffer */
 		qe_iowrite32be(0, &bd->buf);
 		bd++;
 	}
 	/* for last BD set Wrap bit */
-<<<<<<< HEAD
-	qe_iowrite32be(cpu_to_be32(R_W), (u32 *)bd);
-=======
 	qe_iowrite32be(R_W, (u32 __iomem *)bd);
->>>>>>> 04d5ce62
 	qe_iowrite32be(0, &bd->buf);
 
 	/* Set GUMR (For more details see the hardware spec.). */
