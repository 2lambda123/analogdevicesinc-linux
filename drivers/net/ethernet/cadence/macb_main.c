--- conflicted
+++ resolved
@@ -36,19 +36,11 @@
 #include <linux/iopoll.h>
 #include <linux/phy/phy.h>
 #include <linux/pm_runtime.h>
-<<<<<<< HEAD
-#include <linux/crc32.h>
-#include <linux/inetdevice.h>
-#include <linux/reset.h>
-#include <linux/firmware/xlnx-zynqmp.h>
-#include <linux/ptp_classify.h>
-=======
 #include <linux/ptp_classify.h>
 #include <linux/reset.h>
 #include <linux/firmware/xlnx-zynqmp.h>
 #include <linux/crc32.h>
 #include <linux/inetdevice.h>
->>>>>>> d82b0891
 #include "macb.h"
 
 /* This structure is only used for MACB on SiFive FU540 devices */
@@ -108,9 +100,6 @@
 #define MACB_PM_TIMEOUT  100 /* ms */
 
 #define MACB_MDIO_TIMEOUT	1000000 /* in usecs */
-
-/* IEEE1588 PTP flag field values  */
-#define PTP_FLAG_TWOSTEP	0x2
 
 /* DMA buffer descriptor might be different size
  * depends on hardware configuration:
@@ -880,8 +869,6 @@
 {
 	struct device_node *child, *np = bp->pdev->dev.of_node, *mdio_np, *dev_np;
 	struct platform_device *mdio_pdev = NULL;
-<<<<<<< HEAD
-=======
 
 	/* If we have a child named mdio, probe it instead of looking for PHYs
 	 * directly under the MAC node
@@ -893,7 +880,6 @@
 		of_node_put(child);
 		return ret;
 	}
->>>>>>> d82b0891
 
 	if (of_phy_is_fixed_link(np))
 		return mdiobus_register(bp->mii_bus);
@@ -927,11 +913,7 @@
 
 	of_node_put(dev_np);
 
-<<<<<<< HEAD
-	/* Check if the MDIO producer device is probed */
-=======
 	/* Check MDIO producer device driver data to see if it's probed */
->>>>>>> d82b0891
 	if (mdio_pdev && !dev_get_drvdata(&mdio_pdev->dev)) {
 		platform_device_put(mdio_pdev);
 		netdev_info(bp->dev, "Defer probe as mdio producer %s is not probed\n",
@@ -1195,41 +1177,7 @@
 	napi_enable(&queue->napi_tx);
 }
 
-<<<<<<< HEAD
-static inline bool ptp_oss(struct sk_buff *skb)
-{
-	struct ptp_header *hdr;
-	unsigned int ptp_class;
-	u8 msgtype;
-
-	/* No need to parse packet if PTP TS is not involved */
-	if (!(skb_shinfo(skb)->tx_flags & SKBTX_HW_TSTAMP))
-		goto not_oss;
-
-	/* Identify and return whether PTP one step sync is being processed */
-	ptp_class = ptp_classify_raw(skb);
-	if (ptp_class == PTP_CLASS_NONE)
-		goto not_oss;
-
-	hdr = ptp_parse_header(skb, ptp_class);
-	if (!hdr)
-		goto not_oss;
-
-	if (hdr->flag_field[0] & PTP_FLAG_TWOSTEP)
-		goto not_oss;
-
-	msgtype = ptp_get_msgtype(hdr, ptp_class);
-	if (msgtype == PTP_MSGTYPE_SYNC)
-		return true;
-
-not_oss:
-	return false;
-}
-
-static void macb_tx_interrupt(struct macb_queue *queue)
-=======
 static bool ptp_one_step_sync(struct sk_buff *skb)
->>>>>>> d82b0891
 {
 	struct ptp_header *hdr;
 	unsigned int ptp_class;
@@ -1296,22 +1244,12 @@
 			/* First, update TX stats if needed */
 			if (skb) {
 				if (unlikely(skb_shinfo(skb)->tx_flags & SKBTX_HW_TSTAMP) &&
-<<<<<<< HEAD
-				    !ptp_oss(skb)) {
-					if (gem_ptp_do_txstamp(queue, skb, desc) == 0) {
-						/* skb now belongs to timestamp buffer
-						 * and will be removed later
-						 */
-						tx_skb->skb = NULL;
-					}
-=======
 				    !ptp_one_step_sync(skb) &&
 				    gem_ptp_do_txstamp(queue, skb, desc) == 0) {
 					/* skb now belongs to timestamp buffer
 					 * and will be removed later
 					 */
 					tx_skb->skb = NULL;
->>>>>>> d82b0891
 				}
 				netdev_vdbg(bp->dev, "skb %u (data %p) TX complete\n",
 					    macb_tx_ring_wrap(bp, tail),
@@ -1754,39 +1692,6 @@
 
 	work_done = bp->macbgem_ops.mog_rx(queue, napi, budget);
 
-<<<<<<< HEAD
-		/* RSR bits only seem to propagate to raise interrupts when
-		 * interrupts are enabled at the time, so if bits are already
-		 * set due to packets received while interrupts were disabled,
-		 * they will not cause another interrupt to be generated when
-		 * interrupts are re-enabled.
-		 * Check for this case here. This has been seen to happen
-		 * around 30% of the time under heavy network load.
-		 */
-		status = macb_readl(bp, RSR);
-		if (status) {
-			if (bp->caps & MACB_CAPS_ISR_CLEAR_ON_WRITE)
-				queue_writel(queue, ISR, MACB_BIT(RCOMP));
-			napi_reschedule(napi);
-		} else {
-			queue_writel(queue, IER, bp->rx_intr_mask);
-
-			/* In rare cases, packets could have been received in
-			 * the window between the check above and re-enabling
-			 * interrupts. Therefore, a double-check is required
-			 * to avoid losing a wakeup. This can potentially race
-			 * with the interrupt handler doing the same actions
-			 * if an interrupt is raised just after enabling them,
-			 * but this should be harmless.
-			 */
-			status = macb_readl(bp, RSR);
-			if (unlikely(status)) {
-				queue_writel(queue, IDR, bp->rx_intr_mask);
-				if (bp->caps & MACB_CAPS_ISR_CLEAR_ON_WRITE)
-					queue_writel(queue, ISR, MACB_BIT(RCOMP));
-				napi_schedule(napi);
-			}
-=======
 	netdev_vdbg(bp->dev, "RX poll: queue = %u, work_done = %d, budget = %d\n",
 		    (unsigned int)(queue - bp->queues), work_done, budget);
 
@@ -1809,7 +1714,6 @@
 				queue_writel(queue, ISR, MACB_BIT(RCOMP));
 			netdev_vdbg(bp->dev, "poll: packets pending, reschedule\n");
 			napi_schedule(napi);
->>>>>>> d82b0891
 		}
 	}
 
@@ -1941,24 +1845,6 @@
 	netif_tx_start_all_queues(dev);
 }
 
-<<<<<<< HEAD
-static void macb_tx_restart(struct macb_queue *queue)
-{
-	unsigned int head = queue->tx_head;
-	unsigned int tail = queue->tx_tail;
-	struct macb *bp = queue->bp;
-
-	if (bp->caps & MACB_CAPS_ISR_CLEAR_ON_WRITE)
-		queue_writel(queue, ISR, MACB_BIT(TXUBR));
-
-	if (head == tail)
-		return;
-
-	macb_writel(bp, NCR, macb_readl(bp, NCR) | MACB_BIT(TSTART));
-}
-
-=======
->>>>>>> d82b0891
 static irqreturn_t macb_interrupt(int irq, void *dev_id)
 {
 	struct macb_queue *queue = dev_id;
@@ -2242,13 +2128,9 @@
 			ctrl |= MACB_BF(TX_LSO, lso_ctrl);
 			ctrl |= MACB_BF(TX_TCP_SEQ_SRC, seq_ctrl);
 			if ((bp->dev->features & NETIF_F_HW_CSUM) &&
-<<<<<<< HEAD
-			    skb->ip_summed != CHECKSUM_PARTIAL && !lso_ctrl && !ptp_oss(skb))
-=======
 			    skb->ip_summed != CHECKSUM_PARTIAL && !lso_ctrl &&
 			    !ptp_one_step_sync(skb) &&
 			    (skb->data_len == 0))
->>>>>>> d82b0891
 				ctrl |= MACB_BIT(TX_NOCRC);
 		} else
 			/* Only set MSS/MFS on payload descriptors
@@ -2344,18 +2226,11 @@
 	struct sk_buff *nskb;
 	u32 fcs;
 
-<<<<<<< HEAD
-	/* Not available for GSO and PTP one step sync */
-	if (!(ndev->features & NETIF_F_HW_CSUM) ||
-	    !((*skb)->ip_summed != CHECKSUM_PARTIAL) ||
-	    skb_shinfo(*skb)->gso_size || ptp_oss(*skb))
-=======
 	/* Not available for GSO and fragments */
 	if (!(ndev->features & NETIF_F_HW_CSUM) ||
 	    !((*skb)->ip_summed != CHECKSUM_PARTIAL) ||
 	    skb_shinfo(*skb)->gso_size || ptp_one_step_sync(*skb) ||
 	    ((*skb)->data_len > 0))
->>>>>>> d82b0891
 		return 0;
 
 	if (padlen <= 0) {
@@ -3366,17 +3241,10 @@
 	struct macb *bp = netdev_priv(netdev);
 
 	memset(wol, 0, sizeof(struct ethtool_wolinfo));
-<<<<<<< HEAD
 
 	if (bp->caps & MACB_CAPS_WOL) {
 		wol->supported = WAKE_ARP;
 
-=======
-
-	if (bp->caps & MACB_CAPS_WOL) {
-		wol->supported = WAKE_ARP;
-
->>>>>>> d82b0891
 		if (bp->wol)
 			wol->wolopts |= WAKE_ARP;
 	}
@@ -4976,88 +4844,11 @@
 	.usrio = &macb_default_usrio,
 };
 
-static int zynqmp_init(struct platform_device *pdev)
-{
-	struct net_device *dev = platform_get_drvdata(pdev);
-	struct macb *bp = netdev_priv(dev);
-	int ret;
-
-	if (bp->phy_interface == PHY_INTERFACE_MODE_SGMII) {
-		/* Ensure PS-GTR PHY device used in SGMII mode is ready */
-		bp->sgmii_phy = devm_phy_optional_get(&pdev->dev, NULL);
-
-		if (IS_ERR(bp->sgmii_phy)) {
-			ret = PTR_ERR(bp->sgmii_phy);
-			dev_err_probe(&pdev->dev, ret,
-				      "failed to get PS-GTR PHY\n");
-			return ret;
-		}
-		ret = phy_init(bp->sgmii_phy);
-		if (ret) {
-			dev_err(&pdev->dev, "failed to init PS-GTR PHY: %d\n",
-				ret);
-			return ret;
-		}
-		ret = zynqmp_pm_is_function_supported(PM_IOCTL, IOCTL_SET_GEM_CONFIG);
-		if (!ret) {
-			u32 pm_info[2];
-
-			ret = of_property_read_u32_array(pdev->dev.of_node, "power-domains",
-							 pm_info, ARRAY_SIZE(pm_info));
-			if (ret < 0) {
-				dev_err(&pdev->dev, "Failed to read power management information\n");
-				return ret;
-			}
-			ret = zynqmp_pm_set_gem_config(pm_info[1], GEM_CONFIG_FIXED, 0);
-			if (ret < 0)
-				return ret;
-
-			ret = zynqmp_pm_set_gem_config(pm_info[1], GEM_CONFIG_SGMII_MODE, 1);
-			if (ret < 0)
-				return ret;
-		}
-	}
-
-	/* Fully reset GEM controller at hardware level using zynqmp-reset driver,
-	 * if mapped in device tree.
-	 */
-	ret = device_reset_optional(&pdev->dev);
-	if (ret) {
-		dev_err_probe(&pdev->dev, ret, "failed to reset controller");
-		phy_exit(bp->sgmii_phy);
-		return ret;
-	}
-
-	ret = macb_init(pdev);
-	if (ret)
-		phy_exit(bp->sgmii_phy);
-
-	return ret;
-}
-
 static const struct macb_config zynqmp_config = {
 	.caps = MACB_CAPS_GIGABIT_MODE_AVAILABLE |
-<<<<<<< HEAD
-			MACB_CAPS_JUMBO |
-			MACB_CAPS_GEM_HAS_PTP | MACB_CAPS_BD_RD_PREFETCH |
-		MACB_CAPS_PARTIAL_STORE_FORWARD | MACB_CAPS_WOL,
-	.dma_burst_length = 16,
-	.clk_init = macb_clk_init,
-	.init = zynqmp_init,
-	.jumbo_max_len = 10240,
-	.usrio = &macb_default_usrio,
-};
-
-static const struct macb_config versal_config = {
-	.caps = MACB_CAPS_GIGABIT_MODE_AVAILABLE | MACB_CAPS_JUMBO |
-		MACB_CAPS_GEM_HAS_PTP | MACB_CAPS_BD_RD_PREFETCH |
-		MACB_CAPS_PARTIAL_STORE_FORWARD |
-		MACB_CAPS_WOL | MACB_CAPS_NEED_TSUCLK | MACB_CAPS_QUEUE_DISABLE,
-=======
 		MACB_CAPS_JUMBO |
 		MACB_CAPS_GEM_HAS_PTP | MACB_CAPS_BD_RD_PREFETCH |
 		MACB_CAPS_PARTIAL_STORE_FORWARD | MACB_CAPS_WOL,
->>>>>>> d82b0891
 	.dma_burst_length = 16,
 	.clk_init = macb_clk_init,
 	.init = init_reset_optional,
@@ -5132,11 +4923,7 @@
 	{ .compatible = "cdns,zynqmp-gem", .data = &zynqmp_config}, /* deprecated */
 	{ .compatible = "cdns,zynq-gem", .data = &zynq_config }, /* deprecated */
 	{ .compatible = "sifive,fu540-c000-gem", .data = &fu540_c000_config },
-<<<<<<< HEAD
-	{ .compatible = "cdns,versal-gem", .data = &versal_config}, /* deprecated */
-=======
 	{ .compatible = "microchip,mpfs-macb", .data = &mpfs_config },
->>>>>>> d82b0891
 	{ .compatible = "microchip,sama7g5-gem", .data = &sama7g5_gem_config },
 	{ .compatible = "microchip,sama7g5-emac", .data = &sama7g5_emac_config },
 	{ .compatible = "xlnx,zynqmp-gem", .data = &zynqmp_config},
@@ -5305,11 +5092,7 @@
 
 	err = macb_mii_init(bp);
 	if (err)
-<<<<<<< HEAD
-		goto err_out_phy_exit;
-=======
 		goto err_out_unregister_netdev;
->>>>>>> d82b0891
 
 	netif_carrier_off(dev);
 
@@ -5327,15 +5110,9 @@
 
 	return 0;
 
-<<<<<<< HEAD
-err_out_phy_exit:
-	phy_exit(bp->sgmii_phy);
-	unregister_netdev(dev);
-=======
 err_out_unregister_netdev:
 	unregister_netdev(dev);
 	phy_exit(bp->sgmii_phy);
->>>>>>> d82b0891
 
 err_out_free_netdev:
 	free_netdev(dev);
