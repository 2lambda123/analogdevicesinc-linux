# SPDX-License-Identifier: GPL-2.0-only
#
# PHY Layer Configuration
#

menuconfig MDIO_DEVICE
	tristate "MDIO bus device drivers"
	help
	  MDIO devices and driver infrastructure code.

if MDIO_DEVICE

config MDIO_BUS
	tristate
	default m if PHYLIB=m
	default MDIO_DEVICE
	help
	  This internal symbol is used for link time dependencies and it
	  reflects whether the mdio_bus/mdio_device code is built as a
	  loadable module or built-in.

if MDIO_BUS

config MDIO_ASPEED
	tristate "ASPEED MDIO bus controller"
	depends on ARCH_ASPEED || COMPILE_TEST
	depends on OF_MDIO && HAS_IOMEM
	help
	  This module provides a driver for the independent MDIO bus
	  controllers found in the ASPEED AST2600 SoC. This is a driver for the
	  third revision of the ASPEED MDIO register interface - the first two
	  revisions are the "old" and "new" interfaces found in the AST2400 and
	  AST2500, embedded in the MAC. For legacy reasons, FTGMAC100 driver
	  continues to drive the embedded MDIO controller for the AST2400 and
	  AST2500 SoCs, so say N if AST2600 support is not required.

config MDIO_BCM_IPROC
	tristate "Broadcom iProc MDIO bus controller"
	depends on ARCH_BCM_IPROC || COMPILE_TEST
	depends on HAS_IOMEM && OF_MDIO
	help
	  This module provides a driver for the MDIO busses found in the
	  Broadcom iProc SoC's.

config MDIO_BCM_UNIMAC
	tristate "Broadcom UniMAC MDIO bus controller"
	depends on HAS_IOMEM
	help
	  This module provides a driver for the Broadcom UniMAC MDIO busses.
	  This hardware can be found in the Broadcom GENET Ethernet MAC
	  controllers as well as some Broadcom Ethernet switches such as the
	  Starfighter 2 switches.

config MDIO_BITBANG
	tristate "Bitbanged MDIO buses"
	help
	  This module implements the MDIO bus protocol in software,
	  for use by low level drivers that export the ability to
	  drive the relevant pins.

	  If in doubt, say N.

config MDIO_BUS_MUX
	tristate
	depends on OF_MDIO
	help
	  This module provides a driver framework for MDIO bus
	  multiplexers which connect one of several child MDIO busses
	  to a parent bus.  Switching between child busses is done by
	  device specific drivers.

config MDIO_BUS_MUX_BCM_IPROC
	tristate "Broadcom iProc based MDIO bus multiplexers"
	depends on OF && OF_MDIO && (ARCH_BCM_IPROC || COMPILE_TEST)
	select MDIO_BUS_MUX
	default ARCH_BCM_IPROC
	help
	  This module provides a driver for MDIO bus multiplexers found in
	  iProc based Broadcom SoCs. This multiplexer connects one of several
	  child MDIO bus to a parent bus. Buses could be internal as well as
	  external and selection logic lies inside the same multiplexer.

config MDIO_BUS_MUX_GPIO
	tristate "GPIO controlled MDIO bus multiplexers"
	depends on OF_GPIO && OF_MDIO
	select MDIO_BUS_MUX
	help
	  This module provides a driver for MDIO bus multiplexers that
	  are controlled via GPIO lines.  The multiplexer connects one of
	  several child MDIO busses to a parent bus.  Child bus
	  selection is under the control of GPIO lines.

config MDIO_BUS_MUX_MESON_G12A
	tristate "Amlogic G12a based MDIO bus multiplexer"
	depends on ARCH_MESON || COMPILE_TEST
	depends on OF_MDIO && HAS_IOMEM && COMMON_CLK
	select MDIO_BUS_MUX
	default m if ARCH_MESON
	help
	  This module provides a driver for the MDIO multiplexer/glue of
	  the amlogic g12a SoC. The multiplexers connects either the external
	  or the internal MDIO bus to the parent bus.

config MDIO_BUS_MUX_MMIOREG
	tristate "MMIO device-controlled MDIO bus multiplexers"
	depends on OF_MDIO && HAS_IOMEM
	select MDIO_BUS_MUX
	help
	  This module provides a driver for MDIO bus multiplexers that
	  are controlled via a simple memory-mapped device, like an FPGA.
	  The multiplexer connects one of several child MDIO busses to a
	  parent bus.  Child bus selection is under the control of one of
	  the FPGA's registers.

	  Currently, only 8/16/32 bits registers are supported.

config MDIO_BUS_MUX_MULTIPLEXER
	tristate "MDIO bus multiplexer using kernel multiplexer subsystem"
	depends on OF_MDIO
	select MULTIPLEXER
	select MDIO_BUS_MUX
	help
	  This module provides a driver for MDIO bus multiplexer
	  that is controlled via the kernel multiplexer subsystem. The
	  bus multiplexer connects one of several child MDIO busses to
	  a parent bus.  Child bus selection is under the control of
	  the kernel multiplexer subsystem.

config MDIO_CAVIUM
	tristate

config MDIO_GPIO
	tristate "GPIO lib-based bitbanged MDIO buses"
	depends on MDIO_BITBANG
	depends on GPIOLIB || COMPILE_TEST
	---help---
	  Supports GPIO lib-based MDIO busses.

	  To compile this driver as a module, choose M here: the module
	  will be called mdio-gpio.

config MDIO_HISI_FEMAC
	tristate "Hisilicon FEMAC MDIO bus controller"
	depends on HAS_IOMEM && OF_MDIO
	help
	  This module provides a driver for the MDIO busses found in the
	  Hisilicon SoC that have an Fast Ethernet MAC.

config MDIO_I2C
	tristate
	depends on I2C
	help
	  Support I2C based PHYs.  This provides a MDIO bus bridged
	  to I2C to allow PHYs connected in I2C mode to be accessed
	  using the existing infrastructure.

	  This is library mode.

config MDIO_MOXART
	tristate "MOXA ART MDIO interface support"
	depends on ARCH_MOXART || COMPILE_TEST
	help
	  This driver supports the MDIO interface found in the network
	  interface units of the MOXA ART SoC

config MDIO_MSCC_MIIM
	tristate "Microsemi MIIM interface support"
	depends on HAS_IOMEM
	help
	  This driver supports the MIIM (MDIO) interface found in the network
	  switches of the Microsemi SoCs

config MDIO_OCTEON
	tristate "Octeon and some ThunderX SOCs MDIO buses"
	depends on (64BIT && OF_MDIO) || COMPILE_TEST
	depends on HAS_IOMEM
	select MDIO_CAVIUM
	help
	  This module provides a driver for the Octeon and ThunderX MDIO
	  buses. It is required by the Octeon and ThunderX ethernet device
	  drivers on some systems.

config MDIO_SUN4I
	tristate "Allwinner sun4i MDIO interface support"
	depends on ARCH_SUNXI || COMPILE_TEST
	help
	  This driver supports the MDIO interface found in the network
	  interface units of the Allwinner SoC that have an EMAC (A10,
	  A12, A10s, etc.)

config MDIO_THUNDER
	tristate "ThunderX SOCs MDIO buses"
	depends on 64BIT
	depends on PCI
	select MDIO_CAVIUM
	help
	  This driver supports the MDIO interfaces found on Cavium
	  ThunderX SoCs when the MDIO bus device appears as a PCI
	  device.

config MDIO_XGENE
	tristate "APM X-Gene SoC MDIO bus controller"
	depends on ARCH_XGENE || COMPILE_TEST
	help
	  This module provides a driver for the MDIO busses found in the
	  APM X-Gene SoC's.

endif
endif

config PHYLINK
	tristate
	depends on NETDEVICES
	select PHYLIB
	select SWPHY
	help
	  PHYlink models the link between the PHY and MAC, allowing fixed
	  configuration links, PHYs, and Serdes links with MAC level
	  autonegotiation modes.

menuconfig PHYLIB
	tristate "PHY Device support and infrastructure"
	depends on NETDEVICES
	select MDIO_DEVICE
	help
	  Ethernet controllers are usually attached to PHY
	  devices.  This option provides infrastructure for
	  managing PHY devices.

if PHYLIB

config SWPHY
	bool

config LED_TRIGGER_PHY
	bool "Support LED triggers for tracking link state"
	depends on LEDS_TRIGGERS
	---help---
	  Adds support for a set of LED trigger events per-PHY.  Link
	  state change will trigger the events, for consumption by an
	  LED class driver.  There are triggers for each link speed currently
	  supported by the PHY and also a one common "link" trigger as a
	  logical-or of all the link speed ones.
	  All these triggers are named according to the following pattern:
	      <mii bus id>:<phy>:<speed>

	  Where speed is in the form:
		<Speed in megabits>Mbps OR <Speed in gigabits>Gbps OR link
		for any speed known to the PHY.


comment "MII PHY device drivers"

config SFP
	tristate "SFP cage support"
	depends on I2C && PHYLINK
	depends on HWMON || HWMON=n
	select MDIO_I2C

config ADIN_PHY
	tristate "Analog Devices Industrial Ethernet PHYs"
	help
	  Adds support for the Analog Devices Industrial Ethernet PHYs.
	  Currently supports the:
	  - ADIN1200 - Robust,Industrial, Low Power 10/100 Ethernet PHY
	  - ADIN1300 - Robust,Industrial, Low Latency 10/100/1000 Gigabit
	    Ethernet PHY

config AMD_PHY
	tristate "AMD PHYs"
	---help---
	  Currently supports the am79c874

config AQUANTIA_PHY
	tristate "Aquantia PHYs"
	---help---
	  Currently supports the Aquantia AQ1202, AQ2104, AQR105, AQR405

config AX88796B_PHY
	tristate "Asix PHYs"
	help
	  Currently supports the Asix Electronics PHY found in the X-Surf 100
	  AX88796B package.

config AT803X_PHY
	tristate "AT803X PHYs"
	---help---
	  Currently supports the AT8030 and AT8035 model

config BCM63XX_PHY
	tristate "Broadcom 63xx SOCs internal PHY"
	depends on BCM63XX || COMPILE_TEST
	select BCM_NET_PHYLIB
	---help---
	  Currently supports the 6348 and 6358 PHYs.

config BCM7XXX_PHY
	tristate "Broadcom 7xxx SOCs internal PHYs"
	select BCM_NET_PHYLIB
	---help---
	  Currently supports the BCM7366, BCM7439, BCM7445, and
	  40nm and 65nm generation of BCM7xxx Set Top Box SoCs.

config BCM87XX_PHY
	tristate "Broadcom BCM8706 and BCM8727 PHYs"
	help
	  Currently supports the BCM8706 and BCM8727 10G Ethernet PHYs.

config BCM_CYGNUS_PHY
	tristate "Broadcom Cygnus/Omega SoC internal PHY"
	depends on ARCH_BCM_IPROC || COMPILE_TEST
	depends on MDIO_BCM_IPROC
	select BCM_NET_PHYLIB
	---help---
	  This PHY driver is for the 1G internal PHYs of the Broadcom
	  Cygnus and Omega Family SoC.

	  Currently supports internal PHY's used in the BCM11300,
	  BCM11320, BCM11350, BCM11360, BCM58300, BCM58302,
	  BCM58303 & BCM58305 Broadcom Cygnus SoCs.

config BCM_NET_PHYLIB
	tristate

config BROADCOM_PHY
	tristate "Broadcom PHYs"
	select BCM_NET_PHYLIB
	---help---
	  Currently supports the BCM5411, BCM5421, BCM5461, BCM54616S, BCM5464,
	  BCM5481, BCM54810 and BCM5482 PHYs.

config CICADA_PHY
	tristate "Cicada PHYs"
	---help---
	  Currently supports the cis8204

config CORTINA_PHY
	tristate "Cortina EDC CDR 10G Ethernet PHY"
	---help---
	  Currently supports the CS4340 phy.

config DAVICOM_PHY
	tristate "Davicom PHYs"
	---help---
	  Currently supports dm9161e and dm9131

config DP83822_PHY
	tristate "Texas Instruments DP83822 PHY"
	---help---
	  Supports the DP83822 PHY.

config DP83TC811_PHY
	tristate "Texas Instruments DP83TC822 PHY"
	---help---
	  Supports the DP83TC822 PHY.

config DP83848_PHY
	tristate "Texas Instruments DP83848 PHY"
	---help---
	  Supports the DP83848 PHY.

config DP83867_PHY
	tristate "Texas Instruments DP83867 Gigabit PHY"
	---help---
	  Currently supports the DP83867 PHY.

config FIXED_PHY
	tristate "MDIO Bus/PHY emulation with fixed speed/link PHYs"
	depends on PHYLIB
	select SWPHY
	---help---
	  Adds the platform "fixed" MDIO Bus to cover the boards that use
	  PHYs that are not connected to the real MDIO bus.

	  Currently tested with mpc866ads and mpc8349e-mitx.

config ICPLUS_PHY
	tristate "ICPlus PHYs"
	---help---
	  Currently supports the IP175C and IP1001 PHYs.

config INTEL_XWAY_PHY
	tristate "Intel XWAY PHYs"
	---help---
	  Supports the Intel XWAY (former Lantiq) 11G and 22E PHYs.
	  These PHYs are marked as standalone chips under the names
	  PEF 7061, PEF 7071 and PEF 7072 or integrated into the Intel
	  SoCs xRX200, xRX300, xRX330, xRX350 and xRX550.

config LSI_ET1011C_PHY
	tristate "LSI ET1011C PHY"
	---help---
	  Supports the LSI ET1011C PHY.

config LXT_PHY
	tristate "Intel LXT PHYs"
	---help---
	  Currently supports the lxt970, lxt971

config MARVELL_PHY
	tristate "Marvell PHYs"
	---help---
	  Currently has a driver for the 88E1011S

config MARVELL_10G_PHY
	tristate "Marvell Alaska 10Gbit PHYs"
	---help---
	  Support for the Marvell Alaska MV88X3310 and compatible PHYs.

config MESON_GXL_PHY
	tristate "Amlogic Meson GXL Internal PHY"
	depends on ARCH_MESON || COMPILE_TEST
	---help---
	  Currently has a driver for the Amlogic Meson GXL Internal PHY

config MICREL_PHY
	tristate "Micrel PHYs"
	---help---
	  Supports the KSZ9021, VSC8201, KS8001 PHYs.

config MICROCHIP_PHY
	tristate "Microchip PHYs"
	help
	  Supports the LAN88XX PHYs.

config MICROCHIP_T1_PHY
	tristate "Microchip T1 PHYs"
	---help---
	  Supports the LAN87XX PHYs.

config MICROSEMI_PHY
	tristate "Microsemi PHYs"
	---help---
<<<<<<< HEAD
	  Currently supports VSC8530, VSC8531, VSC8531_02, VSC8540 and
=======
	  Currently supports VSC8514, VSC8530, VSC8531, VSC8531_02, VSC8540 and
>>>>>>> e0d688d4
	  VSC8541 PHYs

config NATIONAL_PHY
	tristate "National Semiconductor PHYs"
	---help---
	  Currently supports the DP83865 PHY.

config NXP_TJA11XX_PHY
	tristate "NXP TJA11xx PHYs support"
	depends on HWMON
	---help---
	  Currently supports the NXP TJA1100 and TJA1101 PHY.

config QSEMI_PHY
	tristate "Quality Semiconductor PHYs"
	---help---
	  Currently supports the qs6612

config REALTEK_PHY
	tristate "Realtek PHYs"
	---help---
	  Supports the Realtek 821x PHY.

config RENESAS_PHY
	tristate "Driver for Renesas PHYs"
	---help---
	  Supports the Renesas PHYs uPD60620 and uPD60620A.

config ROCKCHIP_PHY
	tristate "Driver for Rockchip Ethernet PHYs"
	---help---
	  Currently supports the integrated Ethernet PHY.

config SMSC_PHY
	tristate "SMSC PHYs"
	---help---
	  Currently supports the LAN83C185, LAN8187 and LAN8700 PHYs

config STE10XP
	tristate "STMicroelectronics STe10Xp PHYs"
	---help---
	  This is the driver for the STe100p and STe101p PHYs.

config TERANETICS_PHY
	tristate "Teranetics PHYs"
	---help---
	  Currently supports the Teranetics TN2020

config VITESSE_PHY
	tristate "Vitesse PHYs"
	---help---
	  Currently supports the vsc8244

config XILINX_PHY
	tristate "Drivers for xilinx PHYs"
	---help---
	  This module provides a driver for the Xilinx PCS/PMA Core.

config XILINX_GMII2RGMII
	tristate "Xilinx GMII2RGMII converter driver"
	---help---
	  This driver support xilinx GMII to RGMII IP core it provides
	  the Reduced Gigabit Media Independent Interface(RGMII) between
	  Ethernet physical media devices and the Gigabit Ethernet controller.

endif # PHYLIB

config MICREL_KS8995MA
	tristate "Micrel KS8995MA 5-ports 10/100 managed Ethernet switch"
	depends on SPI<|MERGE_RESOLUTION|>--- conflicted
+++ resolved
@@ -431,11 +431,7 @@
 config MICROSEMI_PHY
 	tristate "Microsemi PHYs"
 	---help---
-<<<<<<< HEAD
-	  Currently supports VSC8530, VSC8531, VSC8531_02, VSC8540 and
-=======
 	  Currently supports VSC8514, VSC8530, VSC8531, VSC8531_02, VSC8540 and
->>>>>>> e0d688d4
 	  VSC8541 PHYs
 
 config NATIONAL_PHY
