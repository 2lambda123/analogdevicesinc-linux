# SPDX-License-Identifier: GPL-2.0
#
# Makefile for the phy drivers.
#

obj-$(CONFIG_GENERIC_PHY)		+= phy-core.o
obj-$(CONFIG_GENERIC_PHY_MIPI_DPHY)	+= phy-core-mipi-dphy.o
obj-$(CONFIG_PHY_LPC18XX_USB_OTG)	+= phy-lpc18xx-usb-otg.o
obj-$(CONFIG_PHY_XGENE)			+= phy-xgene.o
obj-$(CONFIG_PHY_PISTACHIO_USB)		+= phy-pistachio-usb.o
obj-$(CONFIG_USB_LGM_PHY)		+= phy-lgm-usb.o
obj-y					+= allwinner/	\
					   amlogic/	\
					   broadcom/	\
					   cadence/	\
					   freescale/	\
					   hisilicon/	\
					   intel/	\
					   lantiq/	\
					   marvell/	\
					   mediatek/	\
					   motorola/	\
					   mscc/	\
					   qualcomm/	\
					   ralink/	\
					   renesas/	\
					   rockchip/	\
					   samsung/	\
					   socionext/	\
					   st/		\
<<<<<<< HEAD
					   ti/
obj-$(CONFIG_PHY_XILINX_ZYNQMP)		+= phy-zynqmp.o
=======
					   tegra/	\
					   ti/		\
					   xilinx/
>>>>>>> a4adc2c2
<|MERGE_RESOLUTION|>--- conflicted
+++ resolved
@@ -28,11 +28,6 @@
 					   samsung/	\
 					   socionext/	\
 					   st/		\
-<<<<<<< HEAD
-					   ti/
-obj-$(CONFIG_PHY_XILINX_ZYNQMP)		+= phy-zynqmp.o
-=======
 					   tegra/	\
 					   ti/		\
-					   xilinx/
->>>>>>> a4adc2c2
+					   xilinx/