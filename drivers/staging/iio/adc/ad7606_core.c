--- conflicted
+++ resolved
@@ -214,30 +214,15 @@
 	&iio_const_attr_oversampling_ratio_available.dev_attr.attr,
 	NULL,
 };
-<<<<<<< HEAD
 
 static const struct attribute_group ad7606_attribute_group_os = {
 	.attrs = ad7606_attributes_os,
 };
 
-=======
-
-static const struct attribute_group ad7606_attribute_group_os = {
-	.attrs = ad7606_attributes_os,
-};
-
->>>>>>> abfadbff
 static struct attribute *ad7606_attributes_range[] = {
 	&iio_dev_attr_in_voltage_range.dev_attr.attr,
 	&iio_const_attr_in_voltage_range_available.dev_attr.attr,
 	NULL,
-<<<<<<< HEAD
-};
-
-static const struct attribute_group ad7606_attribute_group_range = {
-	.attrs = ad7606_attributes_range,
-=======
->>>>>>> abfadbff
 };
 
 static const struct attribute_group ad7606_attribute_group_range = {
@@ -447,7 +432,6 @@
 };
 
 static const struct iio_info ad7606_info_no_os_or_range = {
-<<<<<<< HEAD
 	.driver_module = THIS_MODULE,
 	.read_raw = &ad7606_read_raw,
 };
@@ -467,27 +451,6 @@
 static const struct iio_info ad7606_info_range = {
 	.driver_module = THIS_MODULE,
 	.read_raw = &ad7606_read_raw,
-=======
-	.driver_module = THIS_MODULE,
-	.read_raw = &ad7606_read_raw,
-};
-
-static const struct iio_info ad7606_info_os_and_range = {
-	.driver_module = THIS_MODULE,
-	.read_raw = &ad7606_read_raw,
-	.attrs = &ad7606_attribute_group_os_and_range,
-};
-
-static const struct iio_info ad7606_info_os = {
-	.driver_module = THIS_MODULE,
-	.read_raw = &ad7606_read_raw,
-	.attrs = &ad7606_attribute_group_os,
-};
-
-static const struct iio_info ad7606_info_range = {
-	.driver_module = THIS_MODULE,
-	.read_raw = &ad7606_read_raw,
->>>>>>> abfadbff
 	.attrs = &ad7606_attribute_group_range,
 };
 
