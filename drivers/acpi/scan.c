/*
 * scan.c - support for transforming the ACPI namespace into individual objects
 */

#include <linux/module.h>
#include <linux/init.h>
#include <linux/kernel.h>
#include <linux/acpi.h>
#include <linux/signal.h>
#include <linux/kthread.h>

#include <acpi/acpi_drivers.h>
#include <acpi/acinterp.h>	/* for acpi_ex_eisa_id_to_string() */

#define _COMPONENT		ACPI_BUS_COMPONENT
ACPI_MODULE_NAME("scan");
#define STRUCT_TO_INT(s)	(*((int*)&s))
extern struct acpi_device *acpi_root;

#define ACPI_BUS_CLASS			"system_bus"
#define ACPI_BUS_HID			"LNXSYBUS"
#define ACPI_BUS_DEVICE_NAME		"System Bus"

static LIST_HEAD(acpi_device_list);
static LIST_HEAD(acpi_bus_id_list);
DEFINE_SPINLOCK(acpi_device_lock);
LIST_HEAD(acpi_wakeup_device_list);

struct acpi_device_bus_id{
	char bus_id[15];
	unsigned int instance_no;
	struct list_head node;
};

/*
 * Creates hid/cid(s) string needed for modalias and uevent
 * e.g. on a device with hid:IBM0001 and cid:ACPI0001 you get:
 * char *modalias: "acpi:IBM0001:ACPI0001"
*/
static int create_modalias(struct acpi_device *acpi_dev, char *modalias,
			   int size)
{
	int len;
	int count;

	if (!acpi_dev->flags.hardware_id && !acpi_dev->flags.compatible_ids)
		return -ENODEV;

	len = snprintf(modalias, size, "acpi:");
	size -= len;

	if (acpi_dev->flags.hardware_id) {
		count = snprintf(&modalias[len], size, "%s:",
				 acpi_dev->pnp.hardware_id);
		if (count < 0 || count >= size)
			return -EINVAL;
		len += count;
		size -= count;
	}

	if (acpi_dev->flags.compatible_ids) {
		struct acpi_compatible_id_list *cid_list;
		int i;

		cid_list = acpi_dev->pnp.cid_list;
		for (i = 0; i < cid_list->count; i++) {
			count = snprintf(&modalias[len], size, "%s:",
					 cid_list->id[i].value);
			if (count < 0 || count >= size) {
				printk(KERN_ERR PREFIX "%s cid[%i] exceeds event buffer size",
				       acpi_dev->pnp.device_name, i);
				break;
			}
			len += count;
			size -= count;
		}
	}

	modalias[len] = '\0';
	return len;
}

static ssize_t
acpi_device_modalias_show(struct device *dev, struct device_attribute *attr, char *buf) {
	struct acpi_device *acpi_dev = to_acpi_device(dev);
	int len;

	/* Device has no HID and no CID or string is >1024 */
	len = create_modalias(acpi_dev, buf, 1024);
	if (len <= 0)
		return 0;
	buf[len++] = '\n';
	return len;
}
static DEVICE_ATTR(modalias, 0444, acpi_device_modalias_show, NULL);

static int acpi_bus_hot_remove_device(void *context)
{
	struct acpi_device *device;
	acpi_handle handle = context;
	struct acpi_object_list arg_list;
	union acpi_object arg;
	acpi_status status = AE_OK;

	if (acpi_bus_get_device(handle, &device))
		return 0;

	if (!device)
		return 0;

	ACPI_DEBUG_PRINT((ACPI_DB_INFO,
		"Hot-removing device %s...\n", dev_name(&device->dev)));

	if (acpi_bus_trim(device, 1)) {
		printk(KERN_ERR PREFIX
				"Removing device failed\n");
		return -1;
	}

	/* power off device */
	status = acpi_evaluate_object(handle, "_PS3", NULL, NULL);
	if (ACPI_FAILURE(status) && status != AE_NOT_FOUND)
		printk(KERN_WARNING PREFIX
				"Power-off device failed\n");

	if (device->flags.lockable) {
		arg_list.count = 1;
		arg_list.pointer = &arg;
		arg.type = ACPI_TYPE_INTEGER;
		arg.integer.value = 0;
		acpi_evaluate_object(handle, "_LCK", &arg_list, NULL);
	}

	arg_list.count = 1;
	arg_list.pointer = &arg;
	arg.type = ACPI_TYPE_INTEGER;
	arg.integer.value = 1;

	/*
	 * TBD: _EJD support.
	 */
	status = acpi_evaluate_object(handle, "_EJ0", &arg_list, NULL);
	if (ACPI_FAILURE(status))
		return -ENODEV;

	return 0;
}

static ssize_t
acpi_eject_store(struct device *d, struct device_attribute *attr,
		const char *buf, size_t count)
{
	int ret = count;
	acpi_status status;
	acpi_object_type type = 0;
	struct acpi_device *acpi_device = to_acpi_device(d);
	struct task_struct *task;

	if ((!count) || (buf[0] != '1')) {
		return -EINVAL;
	}
#ifndef FORCE_EJECT
	if (acpi_device->driver == NULL) {
		ret = -ENODEV;
		goto err;
	}
#endif
	status = acpi_get_type(acpi_device->handle, &type);
	if (ACPI_FAILURE(status) || (!acpi_device->flags.ejectable)) {
		ret = -ENODEV;
		goto err;
	}

	/* remove the device in another thread to fix the deadlock issue */
	task = kthread_run(acpi_bus_hot_remove_device,
				acpi_device->handle, "acpi_hot_remove_device");
	if (IS_ERR(task))
		ret = PTR_ERR(task);
err:
	return ret;
}

static DEVICE_ATTR(eject, 0200, NULL, acpi_eject_store);

static ssize_t
acpi_device_hid_show(struct device *dev, struct device_attribute *attr, char *buf) {
	struct acpi_device *acpi_dev = to_acpi_device(dev);

	return sprintf(buf, "%s\n", acpi_dev->pnp.hardware_id);
}
static DEVICE_ATTR(hid, 0444, acpi_device_hid_show, NULL);

static ssize_t
acpi_device_path_show(struct device *dev, struct device_attribute *attr, char *buf) {
	struct acpi_device *acpi_dev = to_acpi_device(dev);
	struct acpi_buffer path = {ACPI_ALLOCATE_BUFFER, NULL};
	int result;

	result = acpi_get_name(acpi_dev->handle, ACPI_FULL_PATHNAME, &path);
	if(result)
		goto end;

	result = sprintf(buf, "%s\n", (char*)path.pointer);
	kfree(path.pointer);
  end:
	return result;
}
static DEVICE_ATTR(path, 0444, acpi_device_path_show, NULL);

static int acpi_device_setup_files(struct acpi_device *dev)
{
	acpi_status status;
	acpi_handle temp;
	int result = 0;

	/*
	 * Devices gotten from FADT don't have a "path" attribute
	 */
	if(dev->handle) {
		result = device_create_file(&dev->dev, &dev_attr_path);
		if(result)
			goto end;
	}

	if(dev->flags.hardware_id) {
		result = device_create_file(&dev->dev, &dev_attr_hid);
		if(result)
			goto end;
	}

	if (dev->flags.hardware_id || dev->flags.compatible_ids){
		result = device_create_file(&dev->dev, &dev_attr_modalias);
		if(result)
			goto end;
	}

        /*
         * If device has _EJ0, 'eject' file is created that is used to trigger
         * hot-removal function from userland.
         */
	status = acpi_get_handle(dev->handle, "_EJ0", &temp);
	if (ACPI_SUCCESS(status))
		result = device_create_file(&dev->dev, &dev_attr_eject);
  end:
	return result;
}

static void acpi_device_remove_files(struct acpi_device *dev)
{
	acpi_status status;
	acpi_handle temp;

	/*
	 * If device has _EJ0, 'eject' file is created that is used to trigger
	 * hot-removal function from userland.
	 */
	status = acpi_get_handle(dev->handle, "_EJ0", &temp);
	if (ACPI_SUCCESS(status))
		device_remove_file(&dev->dev, &dev_attr_eject);

	if (dev->flags.hardware_id || dev->flags.compatible_ids)
		device_remove_file(&dev->dev, &dev_attr_modalias);

	if(dev->flags.hardware_id)
		device_remove_file(&dev->dev, &dev_attr_hid);
	if(dev->handle)
		device_remove_file(&dev->dev, &dev_attr_path);
}
/* --------------------------------------------------------------------------
			ACPI Bus operations
   -------------------------------------------------------------------------- */

int acpi_match_device_ids(struct acpi_device *device,
			  const struct acpi_device_id *ids)
{
	const struct acpi_device_id *id;

	/*
	 * If the device is not present, it is unnecessary to load device
	 * driver for it.
	 */
	if (!device->status.present)
		return -ENODEV;

	if (device->flags.hardware_id) {
		for (id = ids; id->id[0]; id++) {
			if (!strcmp((char*)id->id, device->pnp.hardware_id))
				return 0;
		}
	}

	if (device->flags.compatible_ids) {
		struct acpi_compatible_id_list *cid_list = device->pnp.cid_list;
		int i;

		for (id = ids; id->id[0]; id++) {
			/* compare multiple _CID entries against driver ids */
			for (i = 0; i < cid_list->count; i++) {
				if (!strcmp((char*)id->id,
					    cid_list->id[i].value))
					return 0;
			}
		}
	}

	return -ENOENT;
}
EXPORT_SYMBOL(acpi_match_device_ids);

static void acpi_device_release(struct device *dev)
{
	struct acpi_device *acpi_dev = to_acpi_device(dev);

	kfree(acpi_dev->pnp.cid_list);
	kfree(acpi_dev);
}

static int acpi_device_suspend(struct device *dev, pm_message_t state)
{
	struct acpi_device *acpi_dev = to_acpi_device(dev);
	struct acpi_driver *acpi_drv = acpi_dev->driver;

	if (acpi_drv && acpi_drv->ops.suspend)
		return acpi_drv->ops.suspend(acpi_dev, state);
	return 0;
}

static int acpi_device_resume(struct device *dev)
{
	struct acpi_device *acpi_dev = to_acpi_device(dev);
	struct acpi_driver *acpi_drv = acpi_dev->driver;

	if (acpi_drv && acpi_drv->ops.resume)
		return acpi_drv->ops.resume(acpi_dev);
	return 0;
}

static int acpi_bus_match(struct device *dev, struct device_driver *drv)
{
	struct acpi_device *acpi_dev = to_acpi_device(dev);
	struct acpi_driver *acpi_drv = to_acpi_driver(drv);

	return !acpi_match_device_ids(acpi_dev, acpi_drv->ids);
}

static int acpi_device_uevent(struct device *dev, struct kobj_uevent_env *env)
{
	struct acpi_device *acpi_dev = to_acpi_device(dev);
	int len;

	if (add_uevent_var(env, "MODALIAS="))
		return -ENOMEM;
	len = create_modalias(acpi_dev, &env->buf[env->buflen - 1],
			      sizeof(env->buf) - env->buflen);
	if (len >= (sizeof(env->buf) - env->buflen))
		return -ENOMEM;
	env->buflen += len;
	return 0;
}

static int acpi_bus_driver_init(struct acpi_device *, struct acpi_driver *);
static int acpi_start_single_object(struct acpi_device *);
static int acpi_device_probe(struct device * dev)
{
	struct acpi_device *acpi_dev = to_acpi_device(dev);
	struct acpi_driver *acpi_drv = to_acpi_driver(dev->driver);
	int ret;

	ret = acpi_bus_driver_init(acpi_dev, acpi_drv);
	if (!ret) {
		if (acpi_dev->bus_ops.acpi_op_start)
			acpi_start_single_object(acpi_dev);
		ACPI_DEBUG_PRINT((ACPI_DB_INFO,
			"Found driver [%s] for device [%s]\n",
			acpi_drv->name, acpi_dev->pnp.bus_id));
		get_device(dev);
	}
	return ret;
}

static int acpi_device_remove(struct device * dev)
{
	struct acpi_device *acpi_dev = to_acpi_device(dev);
	struct acpi_driver *acpi_drv = acpi_dev->driver;

	if (acpi_drv) {
		if (acpi_drv->ops.stop)
			acpi_drv->ops.stop(acpi_dev, acpi_dev->removal_type);
		if (acpi_drv->ops.remove)
			acpi_drv->ops.remove(acpi_dev, acpi_dev->removal_type);
	}
	acpi_dev->driver = NULL;
	acpi_dev->driver_data = NULL;

	put_device(dev);
	return 0;
}

static void acpi_device_shutdown(struct device *dev)
{
	struct acpi_device *acpi_dev = to_acpi_device(dev);
	struct acpi_driver *acpi_drv = acpi_dev->driver;

	if (acpi_drv && acpi_drv->ops.shutdown)
		acpi_drv->ops.shutdown(acpi_dev);

	return ;
}

struct bus_type acpi_bus_type = {
	.name		= "acpi",
	.suspend	= acpi_device_suspend,
	.resume		= acpi_device_resume,
	.shutdown	= acpi_device_shutdown,
	.match		= acpi_bus_match,
	.probe		= acpi_device_probe,
	.remove		= acpi_device_remove,
	.uevent		= acpi_device_uevent,
};

static int acpi_device_register(struct acpi_device *device,
				 struct acpi_device *parent)
{
	int result;
	struct acpi_device_bus_id *acpi_device_bus_id, *new_bus_id;
	int found = 0;
	/*
	 * Linkage
	 * -------
	 * Link this device to its parent and siblings.
	 */
	INIT_LIST_HEAD(&device->children);
	INIT_LIST_HEAD(&device->node);
	INIT_LIST_HEAD(&device->g_list);
	INIT_LIST_HEAD(&device->wakeup_list);

	new_bus_id = kzalloc(sizeof(struct acpi_device_bus_id), GFP_KERNEL);
	if (!new_bus_id) {
		printk(KERN_ERR PREFIX "Memory allocation error\n");
		return -ENOMEM;
	}

	spin_lock(&acpi_device_lock);
	/*
	 * Find suitable bus_id and instance number in acpi_bus_id_list
	 * If failed, create one and link it into acpi_bus_id_list
	 */
	list_for_each_entry(acpi_device_bus_id, &acpi_bus_id_list, node) {
		if(!strcmp(acpi_device_bus_id->bus_id, device->flags.hardware_id? device->pnp.hardware_id : "device")) {
			acpi_device_bus_id->instance_no ++;
			found = 1;
			kfree(new_bus_id);
			break;
		}
	}
	if(!found) {
		acpi_device_bus_id = new_bus_id;
		strcpy(acpi_device_bus_id->bus_id, device->flags.hardware_id ? device->pnp.hardware_id : "device");
		acpi_device_bus_id->instance_no = 0;
		list_add_tail(&acpi_device_bus_id->node, &acpi_bus_id_list);
	}
	dev_set_name(&device->dev, "%s:%02x", acpi_device_bus_id->bus_id, acpi_device_bus_id->instance_no);

	if (device->parent) {
		list_add_tail(&device->node, &device->parent->children);
		list_add_tail(&device->g_list, &device->parent->g_list);
	} else
		list_add_tail(&device->g_list, &acpi_device_list);
	if (device->wakeup.flags.valid)
		list_add_tail(&device->wakeup_list, &acpi_wakeup_device_list);
	spin_unlock(&acpi_device_lock);

	if (device->parent)
		device->dev.parent = &parent->dev;
	device->dev.bus = &acpi_bus_type;
	device_initialize(&device->dev);
	device->dev.release = &acpi_device_release;
	result = device_add(&device->dev);
	if(result) {
		dev_err(&device->dev, "Error adding device\n");
		goto end;
	}

	result = acpi_device_setup_files(device);
	if(result)
<<<<<<< HEAD
		printk(KERN_ERR PREFIX "Error creating sysfs interface for device %s\n", device->dev.bus_id);
=======
		printk(KERN_ERR PREFIX "Error creating sysfs interface for device %s\n",
		       dev_name(&device->dev));
>>>>>>> c07f62e5

	device->removal_type = ACPI_BUS_REMOVAL_NORMAL;
	return 0;
  end:
	spin_lock(&acpi_device_lock);
	if (device->parent) {
		list_del(&device->node);
		list_del(&device->g_list);
	} else
		list_del(&device->g_list);
	list_del(&device->wakeup_list);
	spin_unlock(&acpi_device_lock);
	return result;
}

static void acpi_device_unregister(struct acpi_device *device, int type)
{
	spin_lock(&acpi_device_lock);
	if (device->parent) {
		list_del(&device->node);
		list_del(&device->g_list);
	} else
		list_del(&device->g_list);

	list_del(&device->wakeup_list);
	spin_unlock(&acpi_device_lock);

	acpi_detach_data(device->handle, acpi_bus_data_handler);

	acpi_device_remove_files(device);
	device_unregister(&device->dev);
}

/* --------------------------------------------------------------------------
                                 Driver Management
   -------------------------------------------------------------------------- */
/**
 * acpi_bus_driver_init - add a device to a driver
 * @device: the device to add and initialize
 * @driver: driver for the device
 *
 * Used to initialize a device via its device driver.  Called whenever a 
 * driver is bound to a device.  Invokes the driver's add() ops.
 */
static int
acpi_bus_driver_init(struct acpi_device *device, struct acpi_driver *driver)
{
	int result = 0;


	if (!device || !driver)
		return -EINVAL;

	if (!driver->ops.add)
		return -ENOSYS;

	result = driver->ops.add(device);
	if (result) {
		device->driver = NULL;
		device->driver_data = NULL;
		return result;
	}

	device->driver = driver;

	/*
	 * TBD - Configuration Management: Assign resources to device based
	 * upon possible configuration and currently allocated resources.
	 */

	ACPI_DEBUG_PRINT((ACPI_DB_INFO,
			  "Driver successfully bound to device\n"));
	return 0;
}

static int acpi_start_single_object(struct acpi_device *device)
{
	int result = 0;
	struct acpi_driver *driver;


	if (!(driver = device->driver))
		return 0;

	if (driver->ops.start) {
		result = driver->ops.start(device);
		if (result && driver->ops.remove)
			driver->ops.remove(device, ACPI_BUS_REMOVAL_NORMAL);
	}

	return result;
}

/**
 * acpi_bus_register_driver - register a driver with the ACPI bus
 * @driver: driver being registered
 *
 * Registers a driver with the ACPI bus.  Searches the namespace for all
 * devices that match the driver's criteria and binds.  Returns zero for
 * success or a negative error status for failure.
 */
int acpi_bus_register_driver(struct acpi_driver *driver)
{
	int ret;

	if (acpi_disabled)
		return -ENODEV;
	driver->drv.name = driver->name;
	driver->drv.bus = &acpi_bus_type;
	driver->drv.owner = driver->owner;

	ret = driver_register(&driver->drv);
	return ret;
}

EXPORT_SYMBOL(acpi_bus_register_driver);

/**
 * acpi_bus_unregister_driver - unregisters a driver with the APIC bus
 * @driver: driver to unregister
 *
 * Unregisters a driver with the ACPI bus.  Searches the namespace for all
 * devices that match the driver's criteria and unbinds.
 */
void acpi_bus_unregister_driver(struct acpi_driver *driver)
{
	driver_unregister(&driver->drv);
}

EXPORT_SYMBOL(acpi_bus_unregister_driver);

/* --------------------------------------------------------------------------
                                 Device Enumeration
   -------------------------------------------------------------------------- */
acpi_status
acpi_bus_get_ejd(acpi_handle handle, acpi_handle *ejd)
{
	acpi_status status;
	acpi_handle tmp;
	struct acpi_buffer buffer = {ACPI_ALLOCATE_BUFFER, NULL};
	union acpi_object *obj;

	status = acpi_get_handle(handle, "_EJD", &tmp);
	if (ACPI_FAILURE(status))
		return status;

	status = acpi_evaluate_object(handle, "_EJD", NULL, &buffer);
	if (ACPI_SUCCESS(status)) {
		obj = buffer.pointer;
		status = acpi_get_handle(ACPI_ROOT_OBJECT, obj->string.pointer,
					 ejd);
		kfree(buffer.pointer);
	}
	return status;
}
EXPORT_SYMBOL_GPL(acpi_bus_get_ejd);

void acpi_bus_data_handler(acpi_handle handle, u32 function, void *context)
{

	/* TBD */

	return;
}

static int acpi_bus_get_perf_flags(struct acpi_device *device)
{
	device->performance.state = ACPI_STATE_UNKNOWN;
	return 0;
}

static acpi_status
acpi_bus_extract_wakeup_device_power_package(struct acpi_device *device,
					     union acpi_object *package)
{
	int i = 0;
	union acpi_object *element = NULL;

	if (!device || !package || (package->package.count < 2))
		return AE_BAD_PARAMETER;

	element = &(package->package.elements[0]);
	if (!element)
		return AE_BAD_PARAMETER;
	if (element->type == ACPI_TYPE_PACKAGE) {
		if ((element->package.count < 2) ||
		    (element->package.elements[0].type !=
		     ACPI_TYPE_LOCAL_REFERENCE)
		    || (element->package.elements[1].type != ACPI_TYPE_INTEGER))
			return AE_BAD_DATA;
		device->wakeup.gpe_device =
		    element->package.elements[0].reference.handle;
		device->wakeup.gpe_number =
		    (u32) element->package.elements[1].integer.value;
	} else if (element->type == ACPI_TYPE_INTEGER) {
		device->wakeup.gpe_number = element->integer.value;
	} else
		return AE_BAD_DATA;

	element = &(package->package.elements[1]);
	if (element->type != ACPI_TYPE_INTEGER) {
		return AE_BAD_DATA;
	}
	device->wakeup.sleep_state = element->integer.value;

	if ((package->package.count - 2) > ACPI_MAX_HANDLES) {
		return AE_NO_MEMORY;
	}
	device->wakeup.resources.count = package->package.count - 2;
	for (i = 0; i < device->wakeup.resources.count; i++) {
		element = &(package->package.elements[i + 2]);
		if (element->type != ACPI_TYPE_LOCAL_REFERENCE)
			return AE_BAD_DATA;

		device->wakeup.resources.handles[i] = element->reference.handle;
	}

	return AE_OK;
}

static int acpi_bus_get_wakeup_device_flags(struct acpi_device *device)
{
	acpi_status status = 0;
	struct acpi_buffer buffer = { ACPI_ALLOCATE_BUFFER, NULL };
	union acpi_object *package = NULL;
	int psw_error;

	struct acpi_device_id button_device_ids[] = {
		{"PNP0C0D", 0},
		{"PNP0C0C", 0},
		{"PNP0C0E", 0},
		{"", 0},
	};

	/* _PRW */
	status = acpi_evaluate_object(device->handle, "_PRW", NULL, &buffer);
	if (ACPI_FAILURE(status)) {
		ACPI_EXCEPTION((AE_INFO, status, "Evaluating _PRW"));
		goto end;
	}

	package = (union acpi_object *)buffer.pointer;
	status = acpi_bus_extract_wakeup_device_power_package(device, package);
	if (ACPI_FAILURE(status)) {
		ACPI_EXCEPTION((AE_INFO, status, "Extracting _PRW package"));
		goto end;
	}

	kfree(buffer.pointer);

	device->wakeup.flags.valid = 1;
	/* Call _PSW/_DSW object to disable its ability to wake the sleeping
	 * system for the ACPI device with the _PRW object.
	 * The _PSW object is depreciated in ACPI 3.0 and is replaced by _DSW.
	 * So it is necessary to call _DSW object first. Only when it is not
	 * present will the _PSW object used.
	 */
	psw_error = acpi_device_sleep_wake(device, 0, 0, 0);
	if (psw_error)
		ACPI_DEBUG_PRINT((ACPI_DB_INFO,
				"error in _DSW or _PSW evaluation\n"));

	/* Power button, Lid switch always enable wakeup */
	if (!acpi_match_device_ids(device, button_device_ids))
		device->wakeup.flags.run_wake = 1;

	/*
	 * Don't set Power button GPE as run_wake
	 * if Fixed Power button is used
	 */
	if (!strcmp(device->pnp.hardware_id, "PNP0C0C") &&
		!(acpi_gbl_FADT.flags & ACPI_FADT_POWER_BUTTON)) {
		device->wakeup.flags.run_wake = 0;
		device->wakeup.flags.valid = 0;
	}

      end:
	if (ACPI_FAILURE(status))
		device->flags.wake_capable = 0;
	return 0;
}

static int acpi_bus_get_power_flags(struct acpi_device *device)
{
	acpi_status status = 0;
	acpi_handle handle = NULL;
	u32 i = 0;


	/*
	 * Power Management Flags
	 */
	status = acpi_get_handle(device->handle, "_PSC", &handle);
	if (ACPI_SUCCESS(status))
		device->power.flags.explicit_get = 1;
	status = acpi_get_handle(device->handle, "_IRC", &handle);
	if (ACPI_SUCCESS(status))
		device->power.flags.inrush_current = 1;

	/*
	 * Enumerate supported power management states
	 */
	for (i = ACPI_STATE_D0; i <= ACPI_STATE_D3; i++) {
		struct acpi_device_power_state *ps = &device->power.states[i];
		char object_name[5] = { '_', 'P', 'R', '0' + i, '\0' };

		/* Evaluate "_PRx" to se if power resources are referenced */
		acpi_evaluate_reference(device->handle, object_name, NULL,
					&ps->resources);
		if (ps->resources.count) {
			device->power.flags.power_resources = 1;
			ps->flags.valid = 1;
		}

		/* Evaluate "_PSx" to see if we can do explicit sets */
		object_name[2] = 'S';
		status = acpi_get_handle(device->handle, object_name, &handle);
		if (ACPI_SUCCESS(status)) {
			ps->flags.explicit_set = 1;
			ps->flags.valid = 1;
		}

		/* State is valid if we have some power control */
		if (ps->resources.count || ps->flags.explicit_set)
			ps->flags.valid = 1;

		ps->power = -1;	/* Unknown - driver assigned */
		ps->latency = -1;	/* Unknown - driver assigned */
	}

	/* Set defaults for D0 and D3 states (always valid) */
	device->power.states[ACPI_STATE_D0].flags.valid = 1;
	device->power.states[ACPI_STATE_D0].power = 100;
	device->power.states[ACPI_STATE_D3].flags.valid = 1;
	device->power.states[ACPI_STATE_D3].power = 0;

	/* TBD: System wake support and resource requirements. */

	device->power.state = ACPI_STATE_UNKNOWN;
	acpi_bus_get_power(device->handle, &(device->power.state));

	return 0;
}

static int acpi_bus_get_flags(struct acpi_device *device)
{
	acpi_status status = AE_OK;
	acpi_handle temp = NULL;


	/* Presence of _STA indicates 'dynamic_status' */
	status = acpi_get_handle(device->handle, "_STA", &temp);
	if (ACPI_SUCCESS(status))
		device->flags.dynamic_status = 1;

	/* Presence of _CID indicates 'compatible_ids' */
	status = acpi_get_handle(device->handle, "_CID", &temp);
	if (ACPI_SUCCESS(status))
		device->flags.compatible_ids = 1;

	/* Presence of _RMV indicates 'removable' */
	status = acpi_get_handle(device->handle, "_RMV", &temp);
	if (ACPI_SUCCESS(status))
		device->flags.removable = 1;

	/* Presence of _EJD|_EJ0 indicates 'ejectable' */
	status = acpi_get_handle(device->handle, "_EJD", &temp);
	if (ACPI_SUCCESS(status))
		device->flags.ejectable = 1;
	else {
		status = acpi_get_handle(device->handle, "_EJ0", &temp);
		if (ACPI_SUCCESS(status))
			device->flags.ejectable = 1;
	}

	/* Presence of _LCK indicates 'lockable' */
	status = acpi_get_handle(device->handle, "_LCK", &temp);
	if (ACPI_SUCCESS(status))
		device->flags.lockable = 1;

	/* Presence of _PS0|_PR0 indicates 'power manageable' */
	status = acpi_get_handle(device->handle, "_PS0", &temp);
	if (ACPI_FAILURE(status))
		status = acpi_get_handle(device->handle, "_PR0", &temp);
	if (ACPI_SUCCESS(status))
		device->flags.power_manageable = 1;

	/* Presence of _PRW indicates wake capable */
	status = acpi_get_handle(device->handle, "_PRW", &temp);
	if (ACPI_SUCCESS(status))
		device->flags.wake_capable = 1;

	/* TBD: Performance management */

	return 0;
}

static void acpi_device_get_busid(struct acpi_device *device,
				  acpi_handle handle, int type)
{
	char bus_id[5] = { '?', 0 };
	struct acpi_buffer buffer = { sizeof(bus_id), bus_id };
	int i = 0;

	/*
	 * Bus ID
	 * ------
	 * The device's Bus ID is simply the object name.
	 * TBD: Shouldn't this value be unique (within the ACPI namespace)?
	 */
	switch (type) {
	case ACPI_BUS_TYPE_SYSTEM:
		strcpy(device->pnp.bus_id, "ACPI");
		break;
	case ACPI_BUS_TYPE_POWER_BUTTON:
		strcpy(device->pnp.bus_id, "PWRF");
		break;
	case ACPI_BUS_TYPE_SLEEP_BUTTON:
		strcpy(device->pnp.bus_id, "SLPF");
		break;
	default:
		acpi_get_name(handle, ACPI_SINGLE_NAME, &buffer);
		/* Clean up trailing underscores (if any) */
		for (i = 3; i > 1; i--) {
			if (bus_id[i] == '_')
				bus_id[i] = '\0';
			else
				break;
		}
		strcpy(device->pnp.bus_id, bus_id);
		break;
	}
}

/*
 * acpi_bay_match - see if a device is an ejectable driver bay
 *
 * If an acpi object is ejectable and has one of the ACPI ATA methods defined,
 * then we can safely call it an ejectable drive bay
 */
static int acpi_bay_match(struct acpi_device *device){
	acpi_status status;
	acpi_handle handle;
	acpi_handle tmp;
	acpi_handle phandle;

	handle = device->handle;

	status = acpi_get_handle(handle, "_EJ0", &tmp);
	if (ACPI_FAILURE(status))
		return -ENODEV;

	if ((ACPI_SUCCESS(acpi_get_handle(handle, "_GTF", &tmp))) ||
		(ACPI_SUCCESS(acpi_get_handle(handle, "_GTM", &tmp))) ||
		(ACPI_SUCCESS(acpi_get_handle(handle, "_STM", &tmp))) ||
		(ACPI_SUCCESS(acpi_get_handle(handle, "_SDD", &tmp))))
		return 0;

	if (acpi_get_parent(handle, &phandle))
		return -ENODEV;

        if ((ACPI_SUCCESS(acpi_get_handle(phandle, "_GTF", &tmp))) ||
                (ACPI_SUCCESS(acpi_get_handle(phandle, "_GTM", &tmp))) ||
                (ACPI_SUCCESS(acpi_get_handle(phandle, "_STM", &tmp))) ||
                (ACPI_SUCCESS(acpi_get_handle(phandle, "_SDD", &tmp))))
                return 0;

	return -ENODEV;
}

/*
 * acpi_dock_match - see if a device has a _DCK method
 */
static int acpi_dock_match(struct acpi_device *device)
{
	acpi_handle tmp;
	return acpi_get_handle(device->handle, "_DCK", &tmp);
}

static void acpi_device_set_id(struct acpi_device *device,
			       struct acpi_device *parent, acpi_handle handle,
			       int type)
{
	struct acpi_device_info *info;
	struct acpi_buffer buffer = { ACPI_ALLOCATE_BUFFER, NULL };
	char *hid = NULL;
	char *uid = NULL;
	struct acpi_compatible_id_list *cid_list = NULL;
	const char *cid_add = NULL;
	acpi_status status;

	switch (type) {
	case ACPI_BUS_TYPE_DEVICE:
		status = acpi_get_object_info(handle, &buffer);
		if (ACPI_FAILURE(status)) {
			printk(KERN_ERR PREFIX "%s: Error reading device info\n", __func__);
			return;
		}

		info = buffer.pointer;
		if (info->valid & ACPI_VALID_HID)
			hid = info->hardware_id.value;
		if (info->valid & ACPI_VALID_UID)
			uid = info->unique_id.value;
		if (info->valid & ACPI_VALID_CID)
			cid_list = &info->compatibility_id;
		if (info->valid & ACPI_VALID_ADR) {
			device->pnp.bus_address = info->address;
			device->flags.bus_address = 1;
		}

		/* If we have a video/bay/dock device, add our selfdefined
		   HID to the CID list. Like that the video/bay/dock drivers
		   will get autoloaded and the device might still match
		   against another driver.
		*/
		if (acpi_is_video_device(device))
			cid_add = ACPI_VIDEO_HID;
		else if (ACPI_SUCCESS(acpi_bay_match(device)))
			cid_add = ACPI_BAY_HID;
		else if (ACPI_SUCCESS(acpi_dock_match(device)))
			cid_add = ACPI_DOCK_HID;

		break;
	case ACPI_BUS_TYPE_POWER:
		hid = ACPI_POWER_HID;
		break;
	case ACPI_BUS_TYPE_PROCESSOR:
		hid = ACPI_PROCESSOR_OBJECT_HID;
		break;
	case ACPI_BUS_TYPE_SYSTEM:
		hid = ACPI_SYSTEM_HID;
		break;
	case ACPI_BUS_TYPE_THERMAL:
		hid = ACPI_THERMAL_HID;
		break;
	case ACPI_BUS_TYPE_POWER_BUTTON:
		hid = ACPI_BUTTON_HID_POWERF;
		break;
	case ACPI_BUS_TYPE_SLEEP_BUTTON:
		hid = ACPI_BUTTON_HID_SLEEPF;
		break;
	}

	/* 
	 * \_SB
	 * ----
	 * Fix for the system root bus device -- the only root-level device.
	 */
	if (((acpi_handle)parent == ACPI_ROOT_OBJECT) && (type == ACPI_BUS_TYPE_DEVICE)) {
		hid = ACPI_BUS_HID;
		strcpy(device->pnp.device_name, ACPI_BUS_DEVICE_NAME);
		strcpy(device->pnp.device_class, ACPI_BUS_CLASS);
	}

	if (hid) {
		strcpy(device->pnp.hardware_id, hid);
		device->flags.hardware_id = 1;
	}
	if (uid) {
		strcpy(device->pnp.unique_id, uid);
		device->flags.unique_id = 1;
	}
	if (cid_list || cid_add) {
		struct  acpi_compatible_id_list *list;
		int size = 0;
		int count = 0;

		if (cid_list) {
			size = cid_list->size;
		} else if (cid_add) {
			size = sizeof(struct acpi_compatible_id_list);
			cid_list = ACPI_ALLOCATE_ZEROED((acpi_size) size);
			if (!cid_list) {
				printk(KERN_ERR "Memory allocation error\n");
				kfree(buffer.pointer);
				return;
			} else {
				cid_list->count = 0;
				cid_list->size = size;
			}
		}
		if (cid_add)
			size += sizeof(struct acpi_compatible_id);
		list = kmalloc(size, GFP_KERNEL);

		if (list) {
			if (cid_list) {
				memcpy(list, cid_list, cid_list->size);
				count = cid_list->count;
			}
			if (cid_add) {
				strncpy(list->id[count].value, cid_add,
					ACPI_MAX_CID_LENGTH);
				count++;
				device->flags.compatible_ids = 1;
			}
			list->size = size;
			list->count = count;
			device->pnp.cid_list = list;
		} else
			printk(KERN_ERR PREFIX "Memory allocation error\n");
	}

	kfree(buffer.pointer);
}

static int acpi_device_set_context(struct acpi_device *device, int type)
{
	acpi_status status = AE_OK;
	int result = 0;
	/*
	 * Context
	 * -------
	 * Attach this 'struct acpi_device' to the ACPI object.  This makes
	 * resolutions from handle->device very efficient.  Note that we need
	 * to be careful with fixed-feature devices as they all attach to the
	 * root object.
	 */
	if (type != ACPI_BUS_TYPE_POWER_BUTTON &&
	    type != ACPI_BUS_TYPE_SLEEP_BUTTON) {
		status = acpi_attach_data(device->handle,
					  acpi_bus_data_handler, device);

		if (ACPI_FAILURE(status)) {
			printk(KERN_ERR PREFIX "Error attaching device data\n");
			result = -ENODEV;
		}
	}
	return result;
}

static int acpi_bus_remove(struct acpi_device *dev, int rmdevice)
{
	if (!dev)
		return -EINVAL;

	dev->removal_type = ACPI_BUS_REMOVAL_EJECT;
	device_release_driver(&dev->dev);

	if (!rmdevice)
		return 0;

	/*
	 * unbind _ADR-Based Devices when hot removal
	 */
	if (dev->flags.bus_address) {
		if ((dev->parent) && (dev->parent->ops.unbind))
			dev->parent->ops.unbind(dev);
	}
	acpi_device_unregister(dev, ACPI_BUS_REMOVAL_EJECT);

	return 0;
}

static int
acpi_add_single_object(struct acpi_device **child,
		       struct acpi_device *parent, acpi_handle handle, int type,
			struct acpi_bus_ops *ops)
{
	int result = 0;
	struct acpi_device *device = NULL;


	if (!child)
		return -EINVAL;

	device = kzalloc(sizeof(struct acpi_device), GFP_KERNEL);
	if (!device) {
		printk(KERN_ERR PREFIX "Memory allocation error\n");
		return -ENOMEM;
	}

	device->handle = handle;
	device->parent = parent;
	device->bus_ops = *ops; /* workround for not call .start */


	acpi_device_get_busid(device, handle, type);

	/*
	 * Flags
	 * -----
	 * Get prior to calling acpi_bus_get_status() so we know whether
	 * or not _STA is present.  Note that we only look for object
	 * handles -- cannot evaluate objects until we know the device is
	 * present and properly initialized.
	 */
	result = acpi_bus_get_flags(device);
	if (result)
		goto end;

	/*
	 * Status
	 * ------
	 * See if the device is present.  We always assume that non-Device
	 * and non-Processor objects (e.g. thermal zones, power resources,
	 * etc.) are present, functioning, etc. (at least when parent object
	 * is present).  Note that _STA has a different meaning for some
	 * objects (e.g. power resources) so we need to be careful how we use
	 * it.
	 */
	switch (type) {
	case ACPI_BUS_TYPE_PROCESSOR:
	case ACPI_BUS_TYPE_DEVICE:
		result = acpi_bus_get_status(device);
		if (ACPI_FAILURE(result)) {
			result = -ENODEV;
			goto end;
		}
		/*
		 * When the device is neither present nor functional, the
		 * device should not be added to Linux ACPI device tree.
		 * When the status of the device is not present but functinal,
		 * it should be added to Linux ACPI tree. For example : bay
		 * device , dock device.
		 * In such conditions it is unncessary to check whether it is
		 * bay device or dock device.
		 */
		if (!device->status.present && !device->status.functional) {
			result = -ENODEV;
			goto end;
		}
		break;
	default:
		STRUCT_TO_INT(device->status) =
		    ACPI_STA_DEVICE_PRESENT | ACPI_STA_DEVICE_ENABLED |
		    ACPI_STA_DEVICE_UI      | ACPI_STA_DEVICE_FUNCTIONING;
		break;
	}

	/*
	 * Initialize Device
	 * -----------------
	 * TBD: Synch with Core's enumeration/initialization process.
	 */

	/*
	 * Hardware ID, Unique ID, & Bus Address
	 * -------------------------------------
	 */
	acpi_device_set_id(device, parent, handle, type);

	/*
	 * The ACPI device is attached to acpi handle before getting
	 * the power/wakeup/peformance flags. Otherwise OS can't get
	 * the corresponding ACPI device by the acpi handle in the course
	 * of getting the power/wakeup/performance flags.
	 */
	result = acpi_device_set_context(device, type);
	if (result)
		goto end;

	/*
	 * Power Management
	 * ----------------
	 */
	if (device->flags.power_manageable) {
		result = acpi_bus_get_power_flags(device);
		if (result)
			goto end;
	}

	/*
	 * Wakeup device management
	 *-----------------------
	 */
	if (device->flags.wake_capable) {
		result = acpi_bus_get_wakeup_device_flags(device);
		if (result)
			goto end;
	}

	/*
	 * Performance Management
	 * ----------------------
	 */
	if (device->flags.performance_manageable) {
		result = acpi_bus_get_perf_flags(device);
		if (result)
			goto end;
	}


	result = acpi_device_register(device, parent);

	/*
	 * Bind _ADR-Based Devices when hot add
	 */
	if (device->flags.bus_address) {
		if (device->parent && device->parent->ops.bind)
			device->parent->ops.bind(device);
	}

      end:
	if (!result)
		*child = device;
	else {
		kfree(device->pnp.cid_list);
		kfree(device);
	}

	return result;
}

static int acpi_bus_scan(struct acpi_device *start, struct acpi_bus_ops *ops)
{
	acpi_status status = AE_OK;
	struct acpi_device *parent = NULL;
	struct acpi_device *child = NULL;
	acpi_handle phandle = NULL;
	acpi_handle chandle = NULL;
	acpi_object_type type = 0;
	u32 level = 1;


	if (!start)
		return -EINVAL;

	parent = start;
	phandle = start->handle;

	/*
	 * Parse through the ACPI namespace, identify all 'devices', and
	 * create a new 'struct acpi_device' for each.
	 */
	while ((level > 0) && parent) {

		status = acpi_get_next_object(ACPI_TYPE_ANY, phandle,
					      chandle, &chandle);

		/*
		 * If this scope is exhausted then move our way back up.
		 */
		if (ACPI_FAILURE(status)) {
			level--;
			chandle = phandle;
			acpi_get_parent(phandle, &phandle);
			if (parent->parent)
				parent = parent->parent;
			continue;
		}

		status = acpi_get_type(chandle, &type);
		if (ACPI_FAILURE(status))
			continue;

		/*
		 * If this is a scope object then parse it (depth-first).
		 */
		if (type == ACPI_TYPE_LOCAL_SCOPE) {
			level++;
			phandle = chandle;
			chandle = NULL;
			continue;
		}

		/*
		 * We're only interested in objects that we consider 'devices'.
		 */
		switch (type) {
		case ACPI_TYPE_DEVICE:
			type = ACPI_BUS_TYPE_DEVICE;
			break;
		case ACPI_TYPE_PROCESSOR:
			type = ACPI_BUS_TYPE_PROCESSOR;
			break;
		case ACPI_TYPE_THERMAL:
			type = ACPI_BUS_TYPE_THERMAL;
			break;
		case ACPI_TYPE_POWER:
			type = ACPI_BUS_TYPE_POWER;
			break;
		default:
			continue;
		}

		if (ops->acpi_op_add)
			status = acpi_add_single_object(&child, parent,
				chandle, type, ops);
		else
			status = acpi_bus_get_device(chandle, &child);

		if (ACPI_FAILURE(status))
			continue;

		if (ops->acpi_op_start && !(ops->acpi_op_add)) {
			status = acpi_start_single_object(child);
			if (ACPI_FAILURE(status))
				continue;
		}

		/*
		 * If the device is present, enabled, and functioning then
		 * parse its scope (depth-first).  Note that we need to
		 * represent absent devices to facilitate PnP notifications
		 * -- but only the subtree head (not all of its children,
		 * which will be enumerated when the parent is inserted).
		 *
		 * TBD: Need notifications and other detection mechanisms
		 *      in place before we can fully implement this.
		 */
		 /*
		 * When the device is not present but functional, it is also
		 * necessary to scan the children of this device.
		 */
		if (child->status.present || (!child->status.present &&
					child->status.functional)) {
			status = acpi_get_next_object(ACPI_TYPE_ANY, chandle,
						      NULL, NULL);
			if (ACPI_SUCCESS(status)) {
				level++;
				phandle = chandle;
				chandle = NULL;
				parent = child;
			}
		}
	}

	return 0;
}

int
acpi_bus_add(struct acpi_device **child,
	     struct acpi_device *parent, acpi_handle handle, int type)
{
	int result;
	struct acpi_bus_ops ops;

	memset(&ops, 0, sizeof(ops));
	ops.acpi_op_add = 1;

	result = acpi_add_single_object(child, parent, handle, type, &ops);
	if (!result)
		result = acpi_bus_scan(*child, &ops);

	return result;
}

EXPORT_SYMBOL(acpi_bus_add);

int acpi_bus_start(struct acpi_device *device)
{
	int result;
	struct acpi_bus_ops ops;


	if (!device)
		return -EINVAL;

	result = acpi_start_single_object(device);
	if (!result) {
		memset(&ops, 0, sizeof(ops));
		ops.acpi_op_start = 1;
		result = acpi_bus_scan(device, &ops);
	}
	return result;
}

EXPORT_SYMBOL(acpi_bus_start);

int acpi_bus_trim(struct acpi_device *start, int rmdevice)
{
	acpi_status status;
	struct acpi_device *parent, *child;
	acpi_handle phandle, chandle;
	acpi_object_type type;
	u32 level = 1;
	int err = 0;

	parent = start;
	phandle = start->handle;
	child = chandle = NULL;

	while ((level > 0) && parent && (!err)) {
		status = acpi_get_next_object(ACPI_TYPE_ANY, phandle,
					      chandle, &chandle);

		/*
		 * If this scope is exhausted then move our way back up.
		 */
		if (ACPI_FAILURE(status)) {
			level--;
			chandle = phandle;
			acpi_get_parent(phandle, &phandle);
			child = parent;
			parent = parent->parent;

			if (level == 0)
				err = acpi_bus_remove(child, rmdevice);
			else
				err = acpi_bus_remove(child, 1);

			continue;
		}

		status = acpi_get_type(chandle, &type);
		if (ACPI_FAILURE(status)) {
			continue;
		}
		/*
		 * If there is a device corresponding to chandle then
		 * parse it (depth-first).
		 */
		if (acpi_bus_get_device(chandle, &child) == 0) {
			level++;
			phandle = chandle;
			chandle = NULL;
			parent = child;
		}
		continue;
	}
	return err;
}
EXPORT_SYMBOL_GPL(acpi_bus_trim);


static int acpi_bus_scan_fixed(struct acpi_device *root)
{
	int result = 0;
	struct acpi_device *device = NULL;
	struct acpi_bus_ops ops;

	if (!root)
		return -ENODEV;

	memset(&ops, 0, sizeof(ops));
	ops.acpi_op_add = 1;
	ops.acpi_op_start = 1;

	/*
	 * Enumerate all fixed-feature devices.
	 */
	if ((acpi_gbl_FADT.flags & ACPI_FADT_POWER_BUTTON) == 0) {
		result = acpi_add_single_object(&device, acpi_root,
						NULL,
						ACPI_BUS_TYPE_POWER_BUTTON,
						&ops);
	}

	if ((acpi_gbl_FADT.flags & ACPI_FADT_SLEEP_BUTTON) == 0) {
		result = acpi_add_single_object(&device, acpi_root,
						NULL,
						ACPI_BUS_TYPE_SLEEP_BUTTON,
						&ops);
	}

	return result;
}


static int __init acpi_scan_init(void)
{
	int result;
	struct acpi_bus_ops ops;


	if (acpi_disabled)
		return 0;

	memset(&ops, 0, sizeof(ops));
	ops.acpi_op_add = 1;
	ops.acpi_op_start = 1;

	result = bus_register(&acpi_bus_type);
	if (result) {
		/* We don't want to quit even if we failed to add suspend/resume */
		printk(KERN_ERR PREFIX "Could not register bus type\n");
	}

	/*
	 * Create the root device in the bus's device tree
	 */
	result = acpi_add_single_object(&acpi_root, NULL, ACPI_ROOT_OBJECT,
					ACPI_BUS_TYPE_SYSTEM, &ops);
	if (result)
		goto Done;

	/*
	 * Enumerate devices in the ACPI namespace.
	 */
	result = acpi_bus_scan_fixed(acpi_root);

	if (!result)
		result = acpi_bus_scan(acpi_root, &ops);

	if (result)
		acpi_device_unregister(acpi_root, ACPI_BUS_REMOVAL_NORMAL);

      Done:
	return result;
}

subsys_initcall(acpi_scan_init);<|MERGE_RESOLUTION|>--- conflicted
+++ resolved
@@ -483,12 +483,8 @@
 
 	result = acpi_device_setup_files(device);
 	if(result)
-<<<<<<< HEAD
-		printk(KERN_ERR PREFIX "Error creating sysfs interface for device %s\n", device->dev.bus_id);
-=======
 		printk(KERN_ERR PREFIX "Error creating sysfs interface for device %s\n",
 		       dev_name(&device->dev));
->>>>>>> c07f62e5
 
 	device->removal_type = ACPI_BUS_REMOVAL_NORMAL;
 	return 0;
@@ -754,16 +750,6 @@
 	/* Power button, Lid switch always enable wakeup */
 	if (!acpi_match_device_ids(device, button_device_ids))
 		device->wakeup.flags.run_wake = 1;
-
-	/*
-	 * Don't set Power button GPE as run_wake
-	 * if Fixed Power button is used
-	 */
-	if (!strcmp(device->pnp.hardware_id, "PNP0C0C") &&
-		!(acpi_gbl_FADT.flags & ACPI_FADT_POWER_BUTTON)) {
-		device->wakeup.flags.run_wake = 0;
-		device->wakeup.flags.valid = 0;
-	}
 
       end:
 	if (ACPI_FAILURE(status))
