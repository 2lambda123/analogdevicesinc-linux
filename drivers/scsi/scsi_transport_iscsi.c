--- conflicted
+++ resolved
@@ -212,16 +212,12 @@
 		return NULL;
 
 	mutex_lock(&iscsi_ep_idr_mutex);
-<<<<<<< HEAD
-	id = idr_alloc(&iscsi_ep_idr, ep, 0, -1, GFP_NOIO);
-=======
 
 	/*
 	 * First endpoint id should be 1 to comply with user space
 	 * applications (iscsid).
 	 */
 	id = idr_alloc(&iscsi_ep_idr, ep, 1, -1, GFP_NOIO);
->>>>>>> 88084a3d
 	if (id < 0) {
 		mutex_unlock(&iscsi_ep_idr_mutex);
 		printk(KERN_ERR "Could not allocate endpoint ID. Error %d.\n",
