--- conflicted
+++ resolved
@@ -7,11 +7,7 @@
 /*
  * Driver version
  */
-<<<<<<< HEAD
-#define QLA2XXX_VERSION      "8.02.01-k8"
-=======
 #define QLA2XXX_VERSION      "8.02.01-k9"
->>>>>>> c07f62e5
 
 #define QLA_DRIVER_MAJOR_VER	8
 #define QLA_DRIVER_MINOR_VER	2
