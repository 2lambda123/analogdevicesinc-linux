--- conflicted
+++ resolved
@@ -24,10 +24,7 @@
 #include <linux/of.h>
 #include <linux/platform_device.h>
 #include <linux/pm_runtime.h>
-<<<<<<< HEAD
-=======
 #include <linux/reset.h>
->>>>>>> e0d688d4
 #include <linux/firmware/xlnx-zynqmp.h>
 #include <linux/sched.h>
 #include <linux/of_gpio.h>
@@ -40,12 +37,7 @@
 /* Quirks */
 #define CQSPI_NEEDS_WR_DELAY		BIT(0)
 #define CQSPI_HAS_DMA			BIT(1)
-<<<<<<< HEAD
-#define CQSPI_STIG_WRITE		BIT(2)
-#define CQSPI_SUPPORT_RESET		BIT(3)
-=======
 #define CQSPI_SUPPORT_RESET		BIT(2)
->>>>>>> e0d688d4
 
 /* Capabilities mask */
 #define CQSPI_BASE_HWCAPS_MASK					\
@@ -108,12 +100,8 @@
 	dma_addr_t		dma_addr;
 	u8			edge_mode;
 	bool			extra_dummy;
-<<<<<<< HEAD
-	bool			stig_write;
-=======
 	u8			access_mode;
 	bool			unalined_byte_cnt;
->>>>>>> e0d688d4
 	int (*indirect_read_dma)(struct spi_nor *nor, u_char *rxbuf,
 				 loff_t from_addr, size_t n_rx);
 	int (*flash_reset)(struct cqspi_st *cqspi, u8 reset_type);
@@ -311,16 +299,9 @@
 #define CQSPI_IRQ_STATUS_MASK		0x1FFFF
 #define CQSPI_MIO_NODE_ID_12		0x14108027
 #define CQSPI_READ_ID			0x9F
-<<<<<<< HEAD
-#define CQSPI_READ_ID_LEN		6
-#define TERA_MACRO			1000000000000l
-
-#define CQSPI_RESET_TYPE_HWPIN		0
-=======
 #define CQSPI_FAST_READ                 0x0C
 #define CQSPI_READ_ID_LEN		6
 #define TERA_MACRO			1000000000000l
->>>>>>> e0d688d4
 
 #define CQSPI_RESET_TYPE_HWPIN		0
 
@@ -448,9 +429,6 @@
 		cqspi->rxbuf += cqspi->bytes_to_dma;
 		writel(cqspi->addr + cqspi->bytes_to_dma,
 		       cqspi->iobase + CQSPI_REG_CMDADDRESS);
-<<<<<<< HEAD
-		opcode = (u8)readl(cqspi->iobase + CQSPI_REG_RD_INSTR);
-=======
 		if (cqspi->edge_mode == CQSPI_EDGE_MODE_DDR) {
 			opcode = (u8)readl(cqspi->iobase + CQSPI_REG_RD_INSTR);
 			dummy_cycles = (readl(cqspi->iobase +
@@ -463,7 +441,6 @@
 			writel((dummy_cycles << CQSPI_REG_RD_INSTR_DUMMY_LSB) |
 				opcode, cqspi->iobase + CQSPI_REG_RD_INSTR);
 		}
->>>>>>> e0d688d4
 		addr_bytes = readl(cqspi->iobase + CQSPI_REG_SIZE) &
 				CQSPI_REG_SIZE_ADDRESS_MASK;
 		reg = opcode << CQSPI_REG_CMDCTRL_OPCODE_LSB;
@@ -471,16 +448,6 @@
 		reg |= (0x1 << CQSPI_REG_CMDCTRL_ADDR_EN_LSB);
 		reg |= (addr_bytes & CQSPI_REG_CMDCTRL_ADD_BYTES_MASK) <<
 			CQSPI_REG_CMDCTRL_ADD_BYTES_LSB;
-<<<<<<< HEAD
-		dummy_cycles = (readl(cqspi->iobase + CQSPI_REG_RD_INSTR) >>
-			CQSPI_REG_RD_INSTR_DUMMY_LSB) &
-			CQSPI_REG_RD_INSTR_DUMMY_MASK;
-		reg |= (dummy_cycles & CQSPI_REG_CMDCTRL_DUMMY_BYTES_MASK) <<
-			CQSPI_REG_CMDCTRL_DUMMY_BYTES_LSB;
-		/* 0 means 1 byte. */
-		reg |= (((rem - 1) & CQSPI_REG_CMDCTRL_RD_BYTES_MASK)
-			<< CQSPI_REG_CMDCTRL_RD_BYTES_LSB);
-=======
 		reg |= (dummy_cycles & CQSPI_REG_CMDCTRL_DUMMY_BYTES_MASK) <<
 			CQSPI_REG_CMDCTRL_DUMMY_BYTES_LSB;
 		cqspi->unalined_byte_cnt = false;
@@ -492,7 +459,6 @@
 		reg |= (((rem - 1 + cqspi->unalined_byte_cnt) &
 			CQSPI_REG_CMDCTRL_RD_BYTES_MASK) <<
 			CQSPI_REG_CMDCTRL_RD_BYTES_LSB);
->>>>>>> e0d688d4
 		cqspi_exec_flash_cmd(cqspi, reg);
 		data = readl(cqspi->iobase + CQSPI_REG_CMDREADDATALOWER);
 
@@ -509,22 +475,6 @@
 
 	/* Read interrupt status */
 	irq_status = readl(cqspi->iobase + CQSPI_REG_IRQSTATUS);
-<<<<<<< HEAD
-
-	/* Clear interrupt */
-	writel(irq_status, cqspi->iobase + CQSPI_REG_IRQSTATUS);
-
-	if (cqspi->read_dma) {
-		dma_status = readl(cqspi->iobase + CQSPI_REG_DMA_DTS_I_STS);
-		writel(dma_status, cqspi->iobase + CQSPI_REG_DMA_DTS_I_STS);
-		if (dma_status)
-			process_dma_irq(cqspi);
-	}
-
-	irq_status &= CQSPI_IRQ_MASK_RD | CQSPI_IRQ_MASK_WR;
-
-	if (irq_status || (cqspi->read_dma && dma_status))
-=======
 	irq_status &= CQSPI_IRQ_MASK_RD | CQSPI_IRQ_MASK_WR;
 
 	/* Clear interrupt */
@@ -540,7 +490,6 @@
 		writel(dma_status, cqspi->iobase + CQSPI_REG_DMA_DTS_I_STS);
 
 	if (irq_status || dma_status)
->>>>>>> e0d688d4
 		complete(&cqspi->transfer_complete);
 
 	return IRQ_HANDLED;
@@ -743,16 +692,11 @@
 	u8 *rxbuf_start = rxbuf;
 	int ret = 0;
 	u32 reg;
-<<<<<<< HEAD
-=======
 	u8 extra_bytes = 0;
->>>>>>> e0d688d4
 
 	reg = readl(cqspi->iobase + CQSPI_REG_CONFIG);
 	reg &= ~CQSPI_REG_CONFIG_DMA_MASK;
 	writel(reg, cqspi->iobase + CQSPI_REG_CONFIG);
-<<<<<<< HEAD
-=======
 
 	if (cqspi->eemi_ops && cqspi->access_mode == CQSPI_DMA_MODE) {
 		cqspi_wait_idle(cqspi);
@@ -761,7 +705,6 @@
 		cqspi->access_mode = CQSPI_LINEAR_MODE;
 		cqspi_wait_idle(cqspi);
 	}
->>>>>>> e0d688d4
 
 	writel(from_addr, reg_base + CQSPI_REG_INDIRECTRDSTARTADDR);
 	if (cqspi->edge_mode == CQSPI_EDGE_MODE_DDR &&
@@ -889,71 +832,6 @@
 	return 0;
 }
 
-static int cqspi_stig_write(struct spi_nor *nor, loff_t addr,
-			    const u8 *txbuf, unsigned int n_tx)
-{
-	struct cqspi_flash_pdata *f_pdata = nor->priv;
-	struct cqspi_st *cqspi = f_pdata->cqspi;
-	void __iomem *reg_base = cqspi->iobase;
-	unsigned int reg;
-	unsigned int data;
-	int ret;
-	unsigned int pgmlen = 0, wr_len;
-
-	if (n_tx && !txbuf) {
-		dev_err(nor->dev,
-			"Invalid input argument, cmdlen %d txbuf 0x%p\n",
-			n_tx, txbuf);
-		return -EINVAL;
-	}
-	pgmlen = n_tx;
-	if (n_tx > 8)
-		n_tx = 8;
-
-	while (pgmlen) {
-		ret = nor->write_reg(nor, SPINOR_OP_WREN, NULL, 0);
-		if (ret)
-			return ret;
-
-		reg = nor->program_opcode << CQSPI_REG_CMDCTRL_OPCODE_LSB;
-		reg |= (0x1 << CQSPI_REG_CMDCTRL_WR_EN_LSB);
-		reg |= ((n_tx - 1) & CQSPI_REG_CMDCTRL_WR_BYTES_MASK) <<
-			CQSPI_REG_CMDCTRL_WR_BYTES_LSB;
-		reg |= (0x1 << CQSPI_REG_CMDCTRL_ADDR_EN_LSB);
-		reg |= ((nor->addr_width - 1) &
-			CQSPI_REG_CMDCTRL_ADD_BYTES_MASK) <<
-			CQSPI_REG_CMDCTRL_ADD_BYTES_LSB;
-		writel(addr, reg_base + CQSPI_REG_CMDADDRESS);
-
-		wr_len = n_tx > 4 ? 4 : n_tx;
-		data = 0;
-		memcpy(&data, txbuf, wr_len);
-		writel(data, reg_base + CQSPI_REG_CMDWRITEDATALOWER);
-		if (n_tx > 4) {
-			txbuf += wr_len;
-			wr_len = n_tx - wr_len;
-			data = 0;
-			memcpy(&data, txbuf, wr_len);
-			writel(data, reg_base + CQSPI_REG_CMDWRITEDATAUPPER);
-		}
-
-		txbuf += wr_len;
-		pgmlen -= n_tx;
-		addr += n_tx;
-		n_tx = pgmlen > 8 ? 8 : pgmlen;
-		ret = cqspi_exec_flash_cmd(cqspi, reg);
-		if (ret)
-			return ret;
-
-		if (nor->program_opcode != SPINOR_OP_WRCR) {
-			ret = spi_nor_wait_till_ready(nor);
-			if (ret)
-				return ret;
-		}
-	}
-	return 0;
-}
-
 static int cqspi_indirect_write_execute(struct spi_nor *nor, loff_t to_addr,
 					const u8 *txbuf, const size_t n_tx)
 {
@@ -969,8 +847,6 @@
 	reg = readl(cqspi->iobase + CQSPI_REG_CONFIG);
 	reg &= ~CQSPI_REG_CONFIG_DMA_MASK;
 	writel(reg, cqspi->iobase + CQSPI_REG_CONFIG);
-<<<<<<< HEAD
-=======
 
 	if (cqspi->eemi_ops && cqspi->access_mode == CQSPI_DMA_MODE) {
 		cqspi_wait_idle(cqspi);
@@ -979,7 +855,6 @@
 		cqspi->access_mode = CQSPI_LINEAR_MODE;
 		cqspi_wait_idle(cqspi);
 	}
->>>>>>> e0d688d4
 
 	writel(to_addr, reg_base + CQSPI_REG_INDIRECTWRSTARTADDR);
 	writel(remaining + cqspi->unalined_byte_cnt,
@@ -1339,8 +1214,6 @@
 	if (f_pdata->use_direct_mode) {
 		memcpy_toio(cqspi->ahb_base + to, buf, len);
 		ret = cqspi_wait_idle(cqspi);
-	} else if (cqspi->stig_write) {
-		ret = cqspi_stig_write(nor, to, buf, len);
 	} else {
 		ret = cqspi_indirect_write_execute(nor, to, buf, len);
 	}
@@ -1419,10 +1292,7 @@
 {
 	struct cqspi_flash_pdata *f_pdata = nor->priv;
 	struct cqspi_st *cqspi = f_pdata->cqspi;
-<<<<<<< HEAD
-=======
 	u64 dma_align = (u64)(uintptr_t)buf;
->>>>>>> e0d688d4
 	int ret;
 	bool use_dma = true;
 
@@ -1434,12 +1304,6 @@
 	if (ret)
 		return ret;
 
-<<<<<<< HEAD
-	if (f_pdata->use_direct_mode) {
-		ret = cqspi_direct_read_execute(nor, buf, from, len);
-	} else if (cqspi->read_dma && virt_addr_valid(buf) &&
-		   cqspi->indirect_read_dma) {
-=======
 	cqspi->unalined_byte_cnt = false;
 	if (cqspi->edge_mode == CQSPI_EDGE_MODE_DDR) {
 		if ((len % 2) != 0)
@@ -1453,7 +1317,6 @@
 	} else if (cqspi->read_dma && virt_addr_valid(buf) && use_dma &&
 		   cqspi->indirect_read_dma && len >= 4 &&
 		   ((dma_align & 0x3) == 0) && !is_vmalloc_addr(buf)) {
->>>>>>> e0d688d4
 		ret = cqspi->indirect_read_dma(nor, buf, from, len);
 	} else {
 		ret = cqspi_indirect_read_execute(nor, buf, from, len);
@@ -1667,11 +1530,7 @@
 	if (!dummy_flag)
 		cqspi->extra_dummy = false;
 	if (max_windowsize < 3)
-<<<<<<< HEAD
-		return ret;
-=======
 		return -EINVAL;
->>>>>>> e0d688d4
 
 	writel((txtap | avg_rxtap), cqspi->iobase + CQSPI_REG_PHY_CONFIG);
 	writel((CQSPI_REG_PHY_CONFIG_RESYNC_FLD_MASK | txtap | avg_rxtap),
@@ -1680,19 +1539,11 @@
 	return 0;
 }
 
-<<<<<<< HEAD
-static int cqspi_setup_edgemode(struct spi_nor *nor)
-=======
 static void cqspi_setup_ddrmode(struct spi_nor *nor)
->>>>>>> e0d688d4
 {
 	struct cqspi_flash_pdata *f_pdata = nor->priv;
 	struct cqspi_st *cqspi = f_pdata->cqspi;
 	u32 reg;
-<<<<<<< HEAD
-	int ret;
-=======
->>>>>>> e0d688d4
 
 	cqspi_controller_enable(cqspi, 0);
 
@@ -1719,8 +1570,6 @@
 	cqspi->edge_mode = CQSPI_EDGE_MODE_DDR;
 
 	cqspi_controller_enable(cqspi, 1);
-<<<<<<< HEAD
-=======
 }
 
 static int cqspi_setup_edgemode(struct spi_nor *nor)
@@ -1728,7 +1577,6 @@
 	int ret;
 
 	cqspi_setup_ddrmode(nor);
->>>>>>> e0d688d4
 
 	ret = cqspi_setdlldelay(nor);
 
@@ -1848,8 +1696,6 @@
 	cqspi->addr = from_addr;
 	cqspi->rxbuf = rxbuf;
 
-<<<<<<< HEAD
-=======
 	if (cqspi->eemi_ops && cqspi->access_mode == CQSPI_LINEAR_MODE) {
 		cqspi_wait_idle(cqspi);
 		reg = readl(cqspi->iobase + CQSPI_REG_PHY_CONFIG);
@@ -1882,7 +1728,6 @@
 			return ret;
 	}
 
->>>>>>> e0d688d4
 	reg = readl(cqspi->iobase + CQSPI_REG_CONFIG);
 	reg |= CQSPI_REG_CONFIG_DMA_MASK;
 	writel(reg, cqspi->iobase + CQSPI_REG_CONFIG);
@@ -1934,8 +1779,6 @@
 		goto failrd;
 	}
 
-<<<<<<< HEAD
-=======
 	/* Check indirect done status */
 	ret = cqspi_wait_for_bit(reg_base + CQSPI_REG_INDIRECTRD,
 				 CQSPI_REG_INDIRECTRD_DONE_MASK, 0);
@@ -1947,7 +1790,6 @@
 
 	process_dma_irq(cqspi);
 
->>>>>>> e0d688d4
 	return 0;
 
 failrd:
@@ -1993,11 +1835,7 @@
 
 	ddata = of_device_get_match_data(dev);
 	if (!ddata) {
-<<<<<<< HEAD
-		dev_err(dev, "Couldnt't find driver data\n");
-=======
 		dev_err(dev, "Couldn't find driver data\n");
->>>>>>> e0d688d4
 		return -EINVAL;
 	}
 	hwcaps.mask = ddata->hwcaps_mask;
@@ -2097,10 +1935,7 @@
 	struct cqspi_st *cqspi;
 	struct resource *res;
 	struct resource *res_ahb;
-<<<<<<< HEAD
-=======
 	struct reset_control *rstc, *rstc_ocp;
->>>>>>> e0d688d4
 	const struct cqspi_driver_platdata *ddata;
 	int ret;
 	int irq;
@@ -2197,20 +2032,6 @@
 		cqspi->read_dma = true;
 	}
 
-<<<<<<< HEAD
-	cqspi->stig_write = false;
-	if (of_device_is_compatible(pdev->dev.of_node,
-				    "xlnx,versal-ospi-1.0") &&
-				    cqspi->read_dma) {
-		cqspi->indirect_read_dma = cqspi_versal_indirect_read_dma;
-		cqspi->flash_reset = cqspi_versal_flash_reset;
-		if (ddata && (ddata->quirks & CQSPI_STIG_WRITE)) {
-			cqspi->stig_write = true;
-		}
-		cqspi->eemi_ops = zynqmp_pm_get_eemi_ops();
-		if (IS_ERR(cqspi->eemi_ops))
-			return PTR_ERR(cqspi->eemi_ops);
-=======
 	if (of_device_is_compatible(pdev->dev.of_node,
 				    "xlnx,versal-ospi-1.0")) {
 		cqspi->eemi_ops = zynqmp_pm_get_eemi_ops();
@@ -2221,7 +2042,6 @@
 				cqspi_versal_indirect_read_dma;
 		cqspi->flash_reset = cqspi_versal_flash_reset;
 		cqspi->access_mode = CQSPI_DMA_MODE;
->>>>>>> e0d688d4
 	}
 
 	ret = devm_request_irq(dev, irq, cqspi_irq_handler, 0,
@@ -2237,10 +2057,7 @@
 	cqspi->sclk = 0;
 	cqspi->extra_dummy = false;
 	cqspi->edge_mode = CQSPI_EDGE_MODE_SDR;
-<<<<<<< HEAD
-=======
 	cqspi->unalined_byte_cnt = false;
->>>>>>> e0d688d4
 
 	ret = cqspi_setup_flash(cqspi, np);
 	if (ret) {
@@ -2326,11 +2143,7 @@
 	.hwcaps_mask = (SNOR_HWCAPS_READ | SNOR_HWCAPS_READ_FAST |
 			SNOR_HWCAPS_PP | SNOR_HWCAPS_PP_8_8_8 |
 			SNOR_HWCAPS_READ_1_1_8 | SNOR_HWCAPS_READ_8_8_8),
-<<<<<<< HEAD
-	.quirks = CQSPI_HAS_DMA | CQSPI_STIG_WRITE | CQSPI_SUPPORT_RESET,
-=======
 	.quirks = CQSPI_HAS_DMA | CQSPI_SUPPORT_RESET,
->>>>>>> e0d688d4
 };
 
 static const struct of_device_id cqspi_dt_ids[] = {
