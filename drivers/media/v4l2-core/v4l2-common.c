--- conflicted
+++ resolved
@@ -541,10 +541,6 @@
 	return info->block_h[plane];
 }
 
-<<<<<<< HEAD
-int v4l2_fill_pixfmt_mp(struct v4l2_pix_format_mplane *pixfmt,
-			 int pixelformat, int width, int height)
-=======
 void v4l2_apply_frmsize_constraints(u32 *width, u32 *height,
 				    const struct v4l2_frmsize_stepwise *frmsize)
 {
@@ -564,7 +560,6 @@
 
 int v4l2_fill_pixfmt_mp(struct v4l2_pix_format_mplane *pixfmt,
 			u32 pixelformat, u32 width, u32 height)
->>>>>>> 4ff96fb5
 {
 	const struct v4l2_format_info *info;
 	struct v4l2_plane_pix_format *plane;
@@ -618,12 +613,8 @@
 }
 EXPORT_SYMBOL_GPL(v4l2_fill_pixfmt_mp);
 
-<<<<<<< HEAD
-int v4l2_fill_pixfmt(struct v4l2_pix_format *pixfmt, int pixelformat, int width, int height)
-=======
 int v4l2_fill_pixfmt(struct v4l2_pix_format *pixfmt, u32 pixelformat,
 		     u32 width, u32 height)
->>>>>>> 4ff96fb5
 {
 	const struct v4l2_format_info *info;
 	int i;
