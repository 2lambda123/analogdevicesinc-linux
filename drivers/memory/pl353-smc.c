// SPDX-License-Identifier: GPL-2.0
/*
 * ARM PL353 SMC driver
 *
 * Copyright (C) 2012 - 2018 Xilinx, Inc
 * Author: Punnaiah Choudary Kalluri <punnaiah@xilinx.com>
 * Author: Naga Sureshkumar Relli <nagasure@xilinx.com>
 */

#include <linux/clk.h>
#include <linux/kernel.h>
#include <linux/module.h>
#include <linux/of_platform.h>
#include <linux/platform_device.h>
#include <linux/amba/bus.h>

/**
 * struct pl353_smc_data - Private smc driver structure
 * @memclk:		Pointer to the peripheral clock
 * @aclk:		Pointer to the AXI peripheral clock
 */
struct pl353_smc_data {
	struct clk		*memclk;
	struct clk		*aclk;
};

static int __maybe_unused pl353_smc_suspend(struct device *dev)
{
	struct pl353_smc_data *pl353_smc = dev_get_drvdata(dev);

	clk_disable(pl353_smc->memclk);
	clk_disable(pl353_smc->aclk);

	return 0;
}

static int __maybe_unused pl353_smc_resume(struct device *dev)
{
	struct pl353_smc_data *pl353_smc = dev_get_drvdata(dev);
	int ret;

	ret = clk_enable(pl353_smc->aclk);
	if (ret) {
		dev_err(dev, "Cannot enable axi domain clock.\n");
		return ret;
	}

	ret = clk_enable(pl353_smc->memclk);
	if (ret) {
		dev_err(dev, "Cannot enable memory clock.\n");
		clk_disable(pl353_smc->aclk);
		return ret;
	}

	return ret;
}

static SIMPLE_DEV_PM_OPS(pl353_smc_dev_pm_ops, pl353_smc_suspend,
			 pl353_smc_resume);

static const struct of_device_id pl353_smc_supported_children[] = {
	{
		.compatible = "cfi-flash"
	},
	{
		.compatible = "arm,pl353-nand-r2p1",
	},
	{}
};

static int pl353_smc_probe(struct amba_device *adev, const struct amba_id *id)
{
	struct device_node *of_node = adev->dev.of_node;
	const struct of_device_id *match = NULL;
	struct pl353_smc_data *pl353_smc;
	struct device_node *child;
	int err;

	pl353_smc = devm_kzalloc(&adev->dev, sizeof(*pl353_smc), GFP_KERNEL);
	if (!pl353_smc)
		return -ENOMEM;

	pl353_smc->aclk = devm_clk_get(&adev->dev, "apb_pclk");
	if (IS_ERR(pl353_smc->aclk)) {
		dev_err(&adev->dev, "aclk clock not found.\n");
		return PTR_ERR(pl353_smc->aclk);
	}

	pl353_smc->memclk = devm_clk_get(&adev->dev, "memclk");
	if (IS_ERR(pl353_smc->memclk)) {
		dev_err(&adev->dev, "memclk clock not found.\n");
		return PTR_ERR(pl353_smc->memclk);
	}

	err = clk_prepare_enable(pl353_smc->aclk);
	if (err) {
		dev_err(&adev->dev, "Unable to enable AXI clock.\n");
		return err;
	}

	err = clk_prepare_enable(pl353_smc->memclk);
	if (err) {
		dev_err(&adev->dev, "Unable to enable memory clock.\n");
		goto disable_axi_clk;
	}

	amba_set_drvdata(adev, pl353_smc);

	/* Find compatible children. Only a single child is supported */
	for_each_available_child_of_node(of_node, child) {
		match = of_match_node(pl353_smc_supported_children, child);
		if (!match) {
			dev_warn(&adev->dev, "unsupported child node\n");
			continue;
		}
		break;
	}
	if (!match) {
		err = -ENODEV;
		dev_err(&adev->dev, "no matching children\n");
		goto disable_mem_clk;
	}

<<<<<<< HEAD
	init = (void (*)(struct amba_device *,
			 struct device_node *))match->data;
	if (init)
		init(adev, child);
=======
>>>>>>> 8bb7eca9
	of_platform_device_create(child, NULL, &adev->dev);

	return 0;

disable_mem_clk:
	clk_disable_unprepare(pl353_smc->memclk);
disable_axi_clk:
	clk_disable_unprepare(pl353_smc->aclk);

	return err;
}

static void pl353_smc_remove(struct amba_device *adev)
{
	struct pl353_smc_data *pl353_smc = amba_get_drvdata(adev);

	clk_disable_unprepare(pl353_smc->memclk);
	clk_disable_unprepare(pl353_smc->aclk);
}

static const struct amba_id pl353_ids[] = {
	{
		.id = 0x00041353,
		.mask = 0x000fffff,
	},
	{ 0, 0 },
};
MODULE_DEVICE_TABLE(amba, pl353_ids);

static struct amba_driver pl353_smc_driver = {
	.drv = {
		.owner = THIS_MODULE,
		.name = "pl353-smc",
		.pm = &pl353_smc_dev_pm_ops,
	},
	.id_table = pl353_ids,
	.probe = pl353_smc_probe,
	.remove = pl353_smc_remove,
};

module_amba_driver(pl353_smc_driver);

MODULE_AUTHOR("Xilinx, Inc.");
MODULE_DESCRIPTION("ARM PL353 SMC Driver");
MODULE_LICENSE("GPL");<|MERGE_RESOLUTION|>--- conflicted
+++ resolved
@@ -121,13 +121,6 @@
 		goto disable_mem_clk;
 	}
 
-<<<<<<< HEAD
-	init = (void (*)(struct amba_device *,
-			 struct device_node *))match->data;
-	if (init)
-		init(adev, child);
-=======
->>>>>>> 8bb7eca9
 	of_platform_device_create(child, NULL, &adev->dev);
 
 	return 0;
