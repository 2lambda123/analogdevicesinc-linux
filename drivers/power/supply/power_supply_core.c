// SPDX-License-Identifier: GPL-2.0-only
/*
 *  Universal power supply monitor class
 *
 *  Copyright © 2007  Anton Vorontsov <cbou@mail.ru>
 *  Copyright © 2004  Szabolcs Gyurko
 *  Copyright © 2003  Ian Molton <spyro@f2s.com>
 *
 *  Modified: 2004, Oct     Szabolcs Gyurko
 */

#include <linux/module.h>
#include <linux/types.h>
#include <linux/init.h>
#include <linux/slab.h>
#include <linux/delay.h>
#include <linux/device.h>
#include <linux/notifier.h>
#include <linux/err.h>
#include <linux/of.h>
#include <linux/power_supply.h>
#include <linux/property.h>
#include <linux/thermal.h>
#include "power_supply.h"

/* exported for the APM Power driver, APM emulation */
struct class *power_supply_class;
EXPORT_SYMBOL_GPL(power_supply_class);

ATOMIC_NOTIFIER_HEAD(power_supply_notifier);
EXPORT_SYMBOL_GPL(power_supply_notifier);

static struct device_type power_supply_dev_type;

#define POWER_SUPPLY_DEFERRED_REGISTER_TIME	msecs_to_jiffies(10)

static bool __power_supply_is_supplied_by(struct power_supply *supplier,
					 struct power_supply *supply)
{
	int i;

	if (!supply->supplied_from && !supplier->supplied_to)
		return false;

	/* Support both supplied_to and supplied_from modes */
	if (supply->supplied_from) {
		if (!supplier->desc->name)
			return false;
		for (i = 0; i < supply->num_supplies; i++)
			if (!strcmp(supplier->desc->name, supply->supplied_from[i]))
				return true;
	} else {
		if (!supply->desc->name)
			return false;
		for (i = 0; i < supplier->num_supplicants; i++)
			if (!strcmp(supplier->supplied_to[i], supply->desc->name))
				return true;
	}

	return false;
}

static int __power_supply_changed_work(struct device *dev, void *data)
{
	struct power_supply *psy = data;
	struct power_supply *pst = dev_get_drvdata(dev);

	if (__power_supply_is_supplied_by(psy, pst)) {
		if (pst->desc->external_power_changed)
			pst->desc->external_power_changed(pst);
	}

	return 0;
}

static void power_supply_changed_work(struct work_struct *work)
{
	unsigned long flags;
	struct power_supply *psy = container_of(work, struct power_supply,
						changed_work);

	dev_dbg(&psy->dev, "%s\n", __func__);

	spin_lock_irqsave(&psy->changed_lock, flags);
	/*
	 * Check 'changed' here to avoid issues due to race between
	 * power_supply_changed() and this routine. In worst case
	 * power_supply_changed() can be called again just before we take above
	 * lock. During the first call of this routine we will mark 'changed' as
	 * false and it will stay false for the next call as well.
	 */
	if (likely(psy->changed)) {
		psy->changed = false;
		spin_unlock_irqrestore(&psy->changed_lock, flags);
		class_for_each_device(power_supply_class, NULL, psy,
				      __power_supply_changed_work);
		power_supply_update_leds(psy);
		atomic_notifier_call_chain(&power_supply_notifier,
				PSY_EVENT_PROP_CHANGED, psy);
		kobject_uevent(&psy->dev.kobj, KOBJ_CHANGE);
		spin_lock_irqsave(&psy->changed_lock, flags);
	}

	/*
	 * Hold the wakeup_source until all events are processed.
	 * power_supply_changed() might have called again and have set 'changed'
	 * to true.
	 */
	if (likely(!psy->changed))
		pm_relax(&psy->dev);
	spin_unlock_irqrestore(&psy->changed_lock, flags);
}

void power_supply_changed(struct power_supply *psy)
{
	unsigned long flags;

	dev_dbg(&psy->dev, "%s\n", __func__);

	spin_lock_irqsave(&psy->changed_lock, flags);
	psy->changed = true;
	pm_stay_awake(&psy->dev);
	spin_unlock_irqrestore(&psy->changed_lock, flags);
	schedule_work(&psy->changed_work);
}
EXPORT_SYMBOL_GPL(power_supply_changed);

/*
 * Notify that power supply was registered after parent finished the probing.
 *
 * Often power supply is registered from driver's probe function. However
 * calling power_supply_changed() directly from power_supply_register()
 * would lead to execution of get_property() function provided by the driver
 * too early - before the probe ends.
 *
 * Avoid that by waiting on parent's mutex.
 */
static void power_supply_deferred_register_work(struct work_struct *work)
{
	struct power_supply *psy = container_of(work, struct power_supply,
						deferred_register_work.work);

	if (psy->dev.parent) {
		while (!mutex_trylock(&psy->dev.parent->mutex)) {
			if (psy->removing)
				return;
			msleep(10);
		}
	}

	power_supply_changed(psy);

	if (psy->dev.parent)
		mutex_unlock(&psy->dev.parent->mutex);
}

#ifdef CONFIG_OF
static int __power_supply_populate_supplied_from(struct device *dev,
						 void *data)
{
	struct power_supply *psy = data;
	struct power_supply *epsy = dev_get_drvdata(dev);
	struct device_node *np;
	int i = 0;

	do {
		np = of_parse_phandle(psy->of_node, "power-supplies", i++);
		if (!np)
			break;

		if (np == epsy->of_node) {
			dev_info(&psy->dev, "%s: Found supply : %s\n",
				psy->desc->name, epsy->desc->name);
			psy->supplied_from[i-1] = (char *)epsy->desc->name;
			psy->num_supplies++;
			of_node_put(np);
			break;
		}
		of_node_put(np);
	} while (np);

	return 0;
}

static int power_supply_populate_supplied_from(struct power_supply *psy)
{
	int error;

	error = class_for_each_device(power_supply_class, NULL, psy,
				      __power_supply_populate_supplied_from);

	dev_dbg(&psy->dev, "%s %d\n", __func__, error);

	return error;
}

static int  __power_supply_find_supply_from_node(struct device *dev,
						 void *data)
{
	struct device_node *np = data;
	struct power_supply *epsy = dev_get_drvdata(dev);

	/* returning non-zero breaks out of class_for_each_device loop */
	if (epsy->of_node == np)
		return 1;

	return 0;
}

static int power_supply_find_supply_from_node(struct device_node *supply_node)
{
	int error;

	/*
	 * class_for_each_device() either returns its own errors or values
	 * returned by __power_supply_find_supply_from_node().
	 *
	 * __power_supply_find_supply_from_node() will return 0 (no match)
	 * or 1 (match).
	 *
	 * We return 0 if class_for_each_device() returned 1, -EPROBE_DEFER if
	 * it returned 0, or error as returned by it.
	 */
	error = class_for_each_device(power_supply_class, NULL, supply_node,
				       __power_supply_find_supply_from_node);

	return error ? (error == 1 ? 0 : error) : -EPROBE_DEFER;
}

static int power_supply_check_supplies(struct power_supply *psy)
{
	struct device_node *np;
	int cnt = 0;

	/* If there is already a list honor it */
	if (psy->supplied_from && psy->num_supplies > 0)
		return 0;

	/* No device node found, nothing to do */
	if (!psy->of_node)
		return 0;

	do {
		int ret;

		np = of_parse_phandle(psy->of_node, "power-supplies", cnt++);
		if (!np)
			break;

		ret = power_supply_find_supply_from_node(np);
		of_node_put(np);

		if (ret) {
			dev_dbg(&psy->dev, "Failed to find supply!\n");
			return ret;
		}
	} while (np);

	/* Missing valid "power-supplies" entries */
	if (cnt == 1)
		return 0;

	/* All supplies found, allocate char ** array for filling */
	psy->supplied_from = devm_kzalloc(&psy->dev, sizeof(psy->supplied_from),
					  GFP_KERNEL);
	if (!psy->supplied_from)
		return -ENOMEM;

	*psy->supplied_from = devm_kcalloc(&psy->dev,
					   cnt - 1, sizeof(char *),
					   GFP_KERNEL);
	if (!*psy->supplied_from)
		return -ENOMEM;

	return power_supply_populate_supplied_from(psy);
}
#else
static int power_supply_check_supplies(struct power_supply *psy)
{
	int nval, ret;

	if (!psy->dev.parent)
		return 0;

	nval = device_property_read_string_array(psy->dev.parent,
						 "supplied-from", NULL, 0);
	if (nval <= 0)
		return 0;

	psy->supplied_from = devm_kmalloc_array(&psy->dev, nval,
						sizeof(char *), GFP_KERNEL);
	if (!psy->supplied_from)
		return -ENOMEM;

	ret = device_property_read_string_array(psy->dev.parent,
		"supplied-from", (const char **)psy->supplied_from, nval);
	if (ret < 0)
		return ret;

	psy->num_supplies = nval;

	return 0;
}
#endif

struct psy_am_i_supplied_data {
	struct power_supply *psy;
	unsigned int count;
};

static int __power_supply_am_i_supplied(struct device *dev, void *_data)
{
	union power_supply_propval ret = {0,};
	struct power_supply *epsy = dev_get_drvdata(dev);
	struct psy_am_i_supplied_data *data = _data;

	if (__power_supply_is_supplied_by(epsy, data->psy)) {
		data->count++;
		if (!epsy->desc->get_property(epsy, POWER_SUPPLY_PROP_ONLINE,
					&ret))
			return ret.intval;
	}

	return 0;
}

int power_supply_am_i_supplied(struct power_supply *psy)
{
	struct psy_am_i_supplied_data data = { psy, 0 };
	int error;

	error = class_for_each_device(power_supply_class, NULL, &data,
				      __power_supply_am_i_supplied);

	dev_dbg(&psy->dev, "%s count %u err %d\n", __func__, data.count, error);

	if (data.count == 0)
		return -ENODEV;

	return error;
}
EXPORT_SYMBOL_GPL(power_supply_am_i_supplied);

static int __power_supply_is_system_supplied(struct device *dev, void *data)
{
	union power_supply_propval ret = {0,};
	struct power_supply *psy = dev_get_drvdata(dev);
	unsigned int *count = data;

	(*count)++;
	if (psy->desc->type != POWER_SUPPLY_TYPE_BATTERY)
		if (!psy->desc->get_property(psy, POWER_SUPPLY_PROP_ONLINE,
					&ret))
			return ret.intval;

	return 0;
}

int power_supply_is_system_supplied(void)
{
	int error;
	unsigned int count = 0;

	error = class_for_each_device(power_supply_class, NULL, &count,
				      __power_supply_is_system_supplied);

	/*
	 * If no power class device was found at all, most probably we are
	 * running on a desktop system, so assume we are on mains power.
	 */
	if (count == 0)
		return 1;

	return error;
}
EXPORT_SYMBOL_GPL(power_supply_is_system_supplied);

static int __power_supply_get_supplier_max_current(struct device *dev,
						   void *data)
{
	union power_supply_propval ret = {0,};
	struct power_supply *epsy = dev_get_drvdata(dev);
	struct power_supply *psy = data;

	if (__power_supply_is_supplied_by(epsy, psy))
		if (!epsy->desc->get_property(epsy,
					      POWER_SUPPLY_PROP_CURRENT_MAX,
					      &ret))
			return ret.intval;

	return 0;
}

int power_supply_set_input_current_limit_from_supplier(struct power_supply *psy)
{
	union power_supply_propval val = {0,};
	int curr;

	if (!psy->desc->set_property)
		return -EINVAL;

	/*
	 * This function is not intended for use with a supply with multiple
	 * suppliers, we simply pick the first supply to report a non 0
	 * max-current.
	 */
	curr = class_for_each_device(power_supply_class, NULL, psy,
				      __power_supply_get_supplier_max_current);
	if (curr <= 0)
		return (curr == 0) ? -ENODEV : curr;

	val.intval = curr;

	return psy->desc->set_property(psy,
				POWER_SUPPLY_PROP_INPUT_CURRENT_LIMIT, &val);
}
EXPORT_SYMBOL_GPL(power_supply_set_input_current_limit_from_supplier);

int power_supply_set_battery_charged(struct power_supply *psy)
{
	if (atomic_read(&psy->use_cnt) >= 0 &&
			psy->desc->type == POWER_SUPPLY_TYPE_BATTERY &&
			psy->desc->set_charged) {
		psy->desc->set_charged(psy);
		return 0;
	}

	return -EINVAL;
}
EXPORT_SYMBOL_GPL(power_supply_set_battery_charged);

static int power_supply_match_device_by_name(struct device *dev, const void *data)
{
	const char *name = data;
	struct power_supply *psy = dev_get_drvdata(dev);

	return strcmp(psy->desc->name, name) == 0;
}

/**
 * power_supply_get_by_name() - Search for a power supply and returns its ref
 * @name: Power supply name to fetch
 *
 * If power supply was found, it increases reference count for the
 * internal power supply's device. The user should power_supply_put()
 * after usage.
 *
 * Return: On success returns a reference to a power supply with
 * matching name equals to @name, a NULL otherwise.
 */
struct power_supply *power_supply_get_by_name(const char *name)
{
	struct power_supply *psy = NULL;
	struct device *dev = class_find_device(power_supply_class, NULL, name,
					power_supply_match_device_by_name);

	if (dev) {
		psy = dev_get_drvdata(dev);
		atomic_inc(&psy->use_cnt);
	}

	return psy;
}
EXPORT_SYMBOL_GPL(power_supply_get_by_name);

/**
 * power_supply_put() - Drop reference obtained with power_supply_get_by_name
 * @psy: Reference to put
 *
 * The reference to power supply should be put before unregistering
 * the power supply.
 */
void power_supply_put(struct power_supply *psy)
{
	might_sleep();

	atomic_dec(&psy->use_cnt);
	put_device(&psy->dev);
}
EXPORT_SYMBOL_GPL(power_supply_put);

#ifdef CONFIG_OF
static int power_supply_match_device_node(struct device *dev, const void *data)
{
	return dev->parent && dev->parent->of_node == data;
}

/**
 * power_supply_get_by_phandle() - Search for a power supply and returns its ref
 * @np: Pointer to device node holding phandle property
 * @property: Name of property holding a power supply name
 *
 * If power supply was found, it increases reference count for the
 * internal power supply's device. The user should power_supply_put()
 * after usage.
 *
 * Return: On success returns a reference to a power supply with
 * matching name equals to value under @property, NULL or ERR_PTR otherwise.
 */
struct power_supply *power_supply_get_by_phandle(struct device_node *np,
							const char *property)
{
	struct device_node *power_supply_np;
	struct power_supply *psy = NULL;
	struct device *dev;

	power_supply_np = of_parse_phandle(np, property, 0);
	if (!power_supply_np)
		return ERR_PTR(-ENODEV);

	dev = class_find_device(power_supply_class, NULL, power_supply_np,
						power_supply_match_device_node);

	of_node_put(power_supply_np);

	if (dev) {
		psy = dev_get_drvdata(dev);
		atomic_inc(&psy->use_cnt);
	}

	return psy;
}
EXPORT_SYMBOL_GPL(power_supply_get_by_phandle);

static void devm_power_supply_put(struct device *dev, void *res)
{
	struct power_supply **psy = res;

	power_supply_put(*psy);
}

/**
 * devm_power_supply_get_by_phandle() - Resource managed version of
 *  power_supply_get_by_phandle()
 * @dev: Pointer to device holding phandle property
 * @property: Name of property holding a power supply phandle
 *
 * Return: On success returns a reference to a power supply with
 * matching name equals to value under @property, NULL or ERR_PTR otherwise.
 */
struct power_supply *devm_power_supply_get_by_phandle(struct device *dev,
						      const char *property)
{
	struct power_supply **ptr, *psy;

	if (!dev->of_node)
		return ERR_PTR(-ENODEV);

	ptr = devres_alloc(devm_power_supply_put, sizeof(*ptr), GFP_KERNEL);
	if (!ptr)
		return ERR_PTR(-ENOMEM);

	psy = power_supply_get_by_phandle(dev->of_node, property);
	if (IS_ERR_OR_NULL(psy)) {
		devres_free(ptr);
	} else {
		*ptr = psy;
		devres_add(dev, ptr);
	}
	return psy;
}
EXPORT_SYMBOL_GPL(devm_power_supply_get_by_phandle);
#endif /* CONFIG_OF */

int power_supply_get_battery_info(struct power_supply *psy,
				  struct power_supply_battery_info *info)
{
	struct device_node *battery_np;
	const char *value;
	int err, len, index;

	info->energy_full_design_uwh         = -EINVAL;
	info->charge_full_design_uah         = -EINVAL;
	info->voltage_min_design_uv          = -EINVAL;
	info->voltage_max_design_uv          = -EINVAL;
	info->precharge_current_ua           = -EINVAL;
	info->charge_term_current_ua         = -EINVAL;
	info->constant_charge_current_max_ua = -EINVAL;
	info->constant_charge_voltage_max_uv = -EINVAL;
	info->factory_internal_resistance_uohm  = -EINVAL;

	for (index = 0; index < POWER_SUPPLY_OCV_TEMP_MAX; index++) {
		info->ocv_table[index]       = NULL;
		info->ocv_temp[index]        = -EINVAL;
		info->ocv_table_size[index]  = -EINVAL;
	}

	if (!psy->of_node) {
		dev_warn(&psy->dev, "%s currently only supports devicetree\n",
			 __func__);
		return -ENXIO;
	}

	battery_np = of_parse_phandle(psy->of_node, "monitored-battery", 0);
	if (!battery_np)
		return -ENODEV;

	err = of_property_read_string(battery_np, "compatible", &value);
	if (err)
		goto out_put_node;

	if (strcmp("simple-battery", value)) {
		err = -ENODEV;
		goto out_put_node;
	}

	/* The property and field names below must correspond to elements
	 * in enum power_supply_property. For reasoning, see
	 * Documentation/power/power_supply_class.txt.
	 */

	of_property_read_u32(battery_np, "energy-full-design-microwatt-hours",
			     &info->energy_full_design_uwh);
	of_property_read_u32(battery_np, "charge-full-design-microamp-hours",
			     &info->charge_full_design_uah);
	of_property_read_u32(battery_np, "voltage-min-design-microvolt",
			     &info->voltage_min_design_uv);
	of_property_read_u32(battery_np, "voltage-max-design-microvolt",
			     &info->voltage_max_design_uv);
	of_property_read_u32(battery_np, "precharge-current-microamp",
			     &info->precharge_current_ua);
	of_property_read_u32(battery_np, "charge-term-current-microamp",
			     &info->charge_term_current_ua);
	of_property_read_u32(battery_np, "constant-charge-current-max-microamp",
			     &info->constant_charge_current_max_ua);
	of_property_read_u32(battery_np, "constant-charge-voltage-max-microvolt",
			     &info->constant_charge_voltage_max_uv);
	of_property_read_u32(battery_np, "factory-internal-resistance-micro-ohms",
			     &info->factory_internal_resistance_uohm);

	len = of_property_count_u32_elems(battery_np, "ocv-capacity-celsius");
	if (len < 0 && len != -EINVAL) {
<<<<<<< HEAD
		return len;
	} else if (len > POWER_SUPPLY_OCV_TEMP_MAX) {
		dev_err(&psy->dev, "Too many temperature values\n");
		return -EINVAL;
=======
		err = len;
		goto out_put_node;
	} else if (len > POWER_SUPPLY_OCV_TEMP_MAX) {
		dev_err(&psy->dev, "Too many temperature values\n");
		err = -EINVAL;
		goto out_put_node;
>>>>>>> 0ecfebd2
	} else if (len > 0) {
		of_property_read_u32_array(battery_np, "ocv-capacity-celsius",
					   info->ocv_temp, len);
	}
<<<<<<< HEAD

	for (index = 0; index < len; index++) {
		struct power_supply_battery_ocv_table *table;
		char *propname;
		const __be32 *list;
		int i, tab_len, size;

		propname = kasprintf(GFP_KERNEL, "ocv-capacity-table-%d", index);
		list = of_get_property(battery_np, propname, &size);
		if (!list || !size) {
			dev_err(&psy->dev, "failed to get %s\n", propname);
			kfree(propname);
			power_supply_put_battery_info(psy, info);
			return -EINVAL;
		}

		kfree(propname);
		tab_len = size / (2 * sizeof(__be32));
		info->ocv_table_size[index] = tab_len;

		table = info->ocv_table[index] =
			devm_kcalloc(&psy->dev, tab_len, sizeof(*table), GFP_KERNEL);
		if (!info->ocv_table[index]) {
			power_supply_put_battery_info(psy, info);
			return -ENOMEM;
		}

		for (i = 0; i < tab_len; i++) {
			table[i].ocv = be32_to_cpu(*list++);
			table[i].capacity = be32_to_cpu(*list++);
		}
	}
=======
>>>>>>> 0ecfebd2

	for (index = 0; index < len; index++) {
		struct power_supply_battery_ocv_table *table;
		char *propname;
		const __be32 *list;
		int i, tab_len, size;

		propname = kasprintf(GFP_KERNEL, "ocv-capacity-table-%d", index);
		list = of_get_property(battery_np, propname, &size);
		if (!list || !size) {
			dev_err(&psy->dev, "failed to get %s\n", propname);
			kfree(propname);
			power_supply_put_battery_info(psy, info);
			err = -EINVAL;
			goto out_put_node;
		}

		kfree(propname);
		tab_len = size / (2 * sizeof(__be32));
		info->ocv_table_size[index] = tab_len;

		table = info->ocv_table[index] =
			devm_kcalloc(&psy->dev, tab_len, sizeof(*table), GFP_KERNEL);
		if (!info->ocv_table[index]) {
			power_supply_put_battery_info(psy, info);
			err = -ENOMEM;
			goto out_put_node;
		}

		for (i = 0; i < tab_len; i++) {
			table[i].ocv = be32_to_cpu(*list);
			list++;
			table[i].capacity = be32_to_cpu(*list);
			list++;
		}
	}

out_put_node:
	of_node_put(battery_np);
	return err;
}
EXPORT_SYMBOL_GPL(power_supply_get_battery_info);

void power_supply_put_battery_info(struct power_supply *psy,
				   struct power_supply_battery_info *info)
{
	int i;

	for (i = 0; i < POWER_SUPPLY_OCV_TEMP_MAX; i++) {
		if (info->ocv_table[i])
			devm_kfree(&psy->dev, info->ocv_table[i]);
	}
}
EXPORT_SYMBOL_GPL(power_supply_put_battery_info);

/**
 * power_supply_ocv2cap_simple() - find the battery capacity
 * @table: Pointer to battery OCV lookup table
 * @table_len: OCV table length
 * @ocv: Current OCV value
 *
 * This helper function is used to look up battery capacity according to
 * current OCV value from one OCV table, and the OCV table must be ordered
 * descending.
 *
 * Return: the battery capacity.
 */
int power_supply_ocv2cap_simple(struct power_supply_battery_ocv_table *table,
				int table_len, int ocv)
{
	int i, cap, tmp;

	for (i = 0; i < table_len; i++)
		if (ocv > table[i].ocv)
			break;

	if (i > 0 && i < table_len) {
		tmp = (table[i - 1].capacity - table[i].capacity) *
			(ocv - table[i].ocv);
		tmp /= table[i - 1].ocv - table[i].ocv;
		cap = tmp + table[i].capacity;
	} else if (i == 0) {
		cap = table[0].capacity;
	} else {
		cap = table[table_len - 1].capacity;
	}

	return cap;
}
EXPORT_SYMBOL_GPL(power_supply_ocv2cap_simple);

struct power_supply_battery_ocv_table *
power_supply_find_ocv2cap_table(struct power_supply_battery_info *info,
				int temp, int *table_len)
{
	int best_temp_diff = INT_MAX, temp_diff;
	u8 i, best_index = 0;

	if (!info->ocv_table[0])
		return NULL;

	for (i = 0; i < POWER_SUPPLY_OCV_TEMP_MAX; i++) {
		temp_diff = abs(info->ocv_temp[i] - temp);

		if (temp_diff < best_temp_diff) {
			best_temp_diff = temp_diff;
			best_index = i;
		}
	}

	*table_len = info->ocv_table_size[best_index];
	return info->ocv_table[best_index];
}
EXPORT_SYMBOL_GPL(power_supply_find_ocv2cap_table);

int power_supply_batinfo_ocv2cap(struct power_supply_battery_info *info,
				 int ocv, int temp)
{
	struct power_supply_battery_ocv_table *table;
	int table_len;

	table = power_supply_find_ocv2cap_table(info, temp, &table_len);
	if (!table)
		return -EINVAL;

	return power_supply_ocv2cap_simple(table, table_len, ocv);
}
EXPORT_SYMBOL_GPL(power_supply_batinfo_ocv2cap);

int power_supply_get_property(struct power_supply *psy,
			    enum power_supply_property psp,
			    union power_supply_propval *val)
{
	if (atomic_read(&psy->use_cnt) <= 0) {
		if (!psy->initialized)
			return -EAGAIN;
		return -ENODEV;
	}

	return psy->desc->get_property(psy, psp, val);
}
EXPORT_SYMBOL_GPL(power_supply_get_property);

int power_supply_set_property(struct power_supply *psy,
			    enum power_supply_property psp,
			    const union power_supply_propval *val)
{
	if (atomic_read(&psy->use_cnt) <= 0 || !psy->desc->set_property)
		return -ENODEV;

	return psy->desc->set_property(psy, psp, val);
}
EXPORT_SYMBOL_GPL(power_supply_set_property);

int power_supply_property_is_writeable(struct power_supply *psy,
					enum power_supply_property psp)
{
	if (atomic_read(&psy->use_cnt) <= 0 ||
			!psy->desc->property_is_writeable)
		return -ENODEV;

	return psy->desc->property_is_writeable(psy, psp);
}
EXPORT_SYMBOL_GPL(power_supply_property_is_writeable);

void power_supply_external_power_changed(struct power_supply *psy)
{
	if (atomic_read(&psy->use_cnt) <= 0 ||
			!psy->desc->external_power_changed)
		return;

	psy->desc->external_power_changed(psy);
}
EXPORT_SYMBOL_GPL(power_supply_external_power_changed);

int power_supply_powers(struct power_supply *psy, struct device *dev)
{
	return sysfs_create_link(&psy->dev.kobj, &dev->kobj, "powers");
}
EXPORT_SYMBOL_GPL(power_supply_powers);

static void power_supply_dev_release(struct device *dev)
{
	struct power_supply *psy = to_power_supply(dev);
	dev_dbg(dev, "%s\n", __func__);
	kfree(psy);
}

int power_supply_reg_notifier(struct notifier_block *nb)
{
	return atomic_notifier_chain_register(&power_supply_notifier, nb);
}
EXPORT_SYMBOL_GPL(power_supply_reg_notifier);

void power_supply_unreg_notifier(struct notifier_block *nb)
{
	atomic_notifier_chain_unregister(&power_supply_notifier, nb);
}
EXPORT_SYMBOL_GPL(power_supply_unreg_notifier);

#ifdef CONFIG_THERMAL
static int power_supply_read_temp(struct thermal_zone_device *tzd,
		int *temp)
{
	struct power_supply *psy;
	union power_supply_propval val;
	int ret;

	WARN_ON(tzd == NULL);
	psy = tzd->devdata;
	ret = power_supply_get_property(psy, POWER_SUPPLY_PROP_TEMP, &val);
	if (ret)
		return ret;

	/* Convert tenths of degree Celsius to milli degree Celsius. */
	*temp = val.intval * 100;

	return ret;
}

static struct thermal_zone_device_ops psy_tzd_ops = {
	.get_temp = power_supply_read_temp,
};

static int psy_register_thermal(struct power_supply *psy)
{
	int i;

	if (psy->desc->no_thermal)
		return 0;

	/* Register battery zone device psy reports temperature */
	for (i = 0; i < psy->desc->num_properties; i++) {
		if (psy->desc->properties[i] == POWER_SUPPLY_PROP_TEMP) {
			psy->tzd = thermal_zone_device_register(psy->desc->name,
					0, 0, psy, &psy_tzd_ops, NULL, 0, 0);
			return PTR_ERR_OR_ZERO(psy->tzd);
		}
	}
	return 0;
}

static void psy_unregister_thermal(struct power_supply *psy)
{
	if (IS_ERR_OR_NULL(psy->tzd))
		return;
	thermal_zone_device_unregister(psy->tzd);
}

/* thermal cooling device callbacks */
static int ps_get_max_charge_cntl_limit(struct thermal_cooling_device *tcd,
					unsigned long *state)
{
	struct power_supply *psy;
	union power_supply_propval val;
	int ret;

	psy = tcd->devdata;
	ret = power_supply_get_property(psy,
			POWER_SUPPLY_PROP_CHARGE_CONTROL_LIMIT_MAX, &val);
	if (ret)
		return ret;

	*state = val.intval;

	return ret;
}

static int ps_get_cur_charge_cntl_limit(struct thermal_cooling_device *tcd,
					unsigned long *state)
{
	struct power_supply *psy;
	union power_supply_propval val;
	int ret;

	psy = tcd->devdata;
	ret = power_supply_get_property(psy,
			POWER_SUPPLY_PROP_CHARGE_CONTROL_LIMIT, &val);
	if (ret)
		return ret;

	*state = val.intval;

	return ret;
}

static int ps_set_cur_charge_cntl_limit(struct thermal_cooling_device *tcd,
					unsigned long state)
{
	struct power_supply *psy;
	union power_supply_propval val;
	int ret;

	psy = tcd->devdata;
	val.intval = state;
	ret = psy->desc->set_property(psy,
		POWER_SUPPLY_PROP_CHARGE_CONTROL_LIMIT, &val);

	return ret;
}

static const struct thermal_cooling_device_ops psy_tcd_ops = {
	.get_max_state = ps_get_max_charge_cntl_limit,
	.get_cur_state = ps_get_cur_charge_cntl_limit,
	.set_cur_state = ps_set_cur_charge_cntl_limit,
};

static int psy_register_cooler(struct power_supply *psy)
{
	int i;

	/* Register for cooling device if psy can control charging */
	for (i = 0; i < psy->desc->num_properties; i++) {
		if (psy->desc->properties[i] ==
				POWER_SUPPLY_PROP_CHARGE_CONTROL_LIMIT) {
			psy->tcd = thermal_cooling_device_register(
							(char *)psy->desc->name,
							psy, &psy_tcd_ops);
			return PTR_ERR_OR_ZERO(psy->tcd);
		}
	}
	return 0;
}

static void psy_unregister_cooler(struct power_supply *psy)
{
	if (IS_ERR_OR_NULL(psy->tcd))
		return;
	thermal_cooling_device_unregister(psy->tcd);
}
#else
static int psy_register_thermal(struct power_supply *psy)
{
	return 0;
}

static void psy_unregister_thermal(struct power_supply *psy)
{
}

static int psy_register_cooler(struct power_supply *psy)
{
	return 0;
}

static void psy_unregister_cooler(struct power_supply *psy)
{
}
#endif

static struct power_supply *__must_check
__power_supply_register(struct device *parent,
				   const struct power_supply_desc *desc,
				   const struct power_supply_config *cfg,
				   bool ws)
{
	struct device *dev;
	struct power_supply *psy;
	int i, rc;

	if (!parent)
		pr_warn("%s: Expected proper parent device for '%s'\n",
			__func__, desc->name);

	if (!desc || !desc->name || !desc->properties || !desc->num_properties)
		return ERR_PTR(-EINVAL);

	for (i = 0; i < desc->num_properties; ++i) {
		if ((desc->properties[i] == POWER_SUPPLY_PROP_USB_TYPE) &&
		    (!desc->usb_types || !desc->num_usb_types))
			return ERR_PTR(-EINVAL);
	}

	psy = kzalloc(sizeof(*psy), GFP_KERNEL);
	if (!psy)
		return ERR_PTR(-ENOMEM);

	dev = &psy->dev;

	device_initialize(dev);

	dev->class = power_supply_class;
	dev->type = &power_supply_dev_type;
	dev->parent = parent;
	dev->release = power_supply_dev_release;
	dev_set_drvdata(dev, psy);
	psy->desc = desc;
	if (cfg) {
		dev->groups = cfg->attr_grp;
		psy->drv_data = cfg->drv_data;
		psy->of_node =
			cfg->fwnode ? to_of_node(cfg->fwnode) : cfg->of_node;
		psy->supplied_to = cfg->supplied_to;
		psy->num_supplicants = cfg->num_supplicants;
	}

	rc = dev_set_name(dev, "%s", desc->name);
	if (rc)
		goto dev_set_name_failed;

	INIT_WORK(&psy->changed_work, power_supply_changed_work);
	INIT_DELAYED_WORK(&psy->deferred_register_work,
			  power_supply_deferred_register_work);

	rc = power_supply_check_supplies(psy);
	if (rc) {
		dev_info(dev, "Not all required supplies found, defer probe\n");
		goto check_supplies_failed;
	}

	spin_lock_init(&psy->changed_lock);
	rc = device_init_wakeup(dev, ws);
	if (rc)
		goto wakeup_init_failed;

	rc = device_add(dev);
	if (rc)
		goto device_add_failed;

	rc = psy_register_thermal(psy);
	if (rc)
		goto register_thermal_failed;

	rc = psy_register_cooler(psy);
	if (rc)
		goto register_cooler_failed;

	rc = power_supply_create_triggers(psy);
	if (rc)
		goto create_triggers_failed;

	/*
	 * Update use_cnt after any uevents (most notably from device_add()).
	 * We are here still during driver's probe but
	 * the power_supply_uevent() calls back driver's get_property
	 * method so:
	 * 1. Driver did not assigned the returned struct power_supply,
	 * 2. Driver could not finish initialization (anything in its probe
	 *    after calling power_supply_register()).
	 */
	atomic_inc(&psy->use_cnt);
	psy->initialized = true;

	queue_delayed_work(system_power_efficient_wq,
			   &psy->deferred_register_work,
			   POWER_SUPPLY_DEFERRED_REGISTER_TIME);

	return psy;

create_triggers_failed:
	psy_unregister_cooler(psy);
register_cooler_failed:
	psy_unregister_thermal(psy);
register_thermal_failed:
	device_del(dev);
device_add_failed:
wakeup_init_failed:
check_supplies_failed:
dev_set_name_failed:
	put_device(dev);
	return ERR_PTR(rc);
}

/**
 * power_supply_register() - Register new power supply
 * @parent:	Device to be a parent of power supply's device, usually
 *		the device which probe function calls this
 * @desc:	Description of power supply, must be valid through whole
 *		lifetime of this power supply
 * @cfg:	Run-time specific configuration accessed during registering,
 *		may be NULL
 *
 * Return: A pointer to newly allocated power_supply on success
 * or ERR_PTR otherwise.
 * Use power_supply_unregister() on returned power_supply pointer to release
 * resources.
 */
struct power_supply *__must_check power_supply_register(struct device *parent,
		const struct power_supply_desc *desc,
		const struct power_supply_config *cfg)
{
	return __power_supply_register(parent, desc, cfg, true);
}
EXPORT_SYMBOL_GPL(power_supply_register);

/**
 * power_supply_register_no_ws() - Register new non-waking-source power supply
 * @parent:	Device to be a parent of power supply's device, usually
 *		the device which probe function calls this
 * @desc:	Description of power supply, must be valid through whole
 *		lifetime of this power supply
 * @cfg:	Run-time specific configuration accessed during registering,
 *		may be NULL
 *
 * Return: A pointer to newly allocated power_supply on success
 * or ERR_PTR otherwise.
 * Use power_supply_unregister() on returned power_supply pointer to release
 * resources.
 */
struct power_supply *__must_check
power_supply_register_no_ws(struct device *parent,
		const struct power_supply_desc *desc,
		const struct power_supply_config *cfg)
{
	return __power_supply_register(parent, desc, cfg, false);
}
EXPORT_SYMBOL_GPL(power_supply_register_no_ws);

static void devm_power_supply_release(struct device *dev, void *res)
{
	struct power_supply **psy = res;

	power_supply_unregister(*psy);
}

/**
 * devm_power_supply_register() - Register managed power supply
 * @parent:	Device to be a parent of power supply's device, usually
 *		the device which probe function calls this
 * @desc:	Description of power supply, must be valid through whole
 *		lifetime of this power supply
 * @cfg:	Run-time specific configuration accessed during registering,
 *		may be NULL
 *
 * Return: A pointer to newly allocated power_supply on success
 * or ERR_PTR otherwise.
 * The returned power_supply pointer will be automatically unregistered
 * on driver detach.
 */
struct power_supply *__must_check
devm_power_supply_register(struct device *parent,
		const struct power_supply_desc *desc,
		const struct power_supply_config *cfg)
{
	struct power_supply **ptr, *psy;

	ptr = devres_alloc(devm_power_supply_release, sizeof(*ptr), GFP_KERNEL);

	if (!ptr)
		return ERR_PTR(-ENOMEM);
	psy = __power_supply_register(parent, desc, cfg, true);
	if (IS_ERR(psy)) {
		devres_free(ptr);
	} else {
		*ptr = psy;
		devres_add(parent, ptr);
	}
	return psy;
}
EXPORT_SYMBOL_GPL(devm_power_supply_register);

/**
 * devm_power_supply_register_no_ws() - Register managed non-waking-source power supply
 * @parent:	Device to be a parent of power supply's device, usually
 *		the device which probe function calls this
 * @desc:	Description of power supply, must be valid through whole
 *		lifetime of this power supply
 * @cfg:	Run-time specific configuration accessed during registering,
 *		may be NULL
 *
 * Return: A pointer to newly allocated power_supply on success
 * or ERR_PTR otherwise.
 * The returned power_supply pointer will be automatically unregistered
 * on driver detach.
 */
struct power_supply *__must_check
devm_power_supply_register_no_ws(struct device *parent,
		const struct power_supply_desc *desc,
		const struct power_supply_config *cfg)
{
	struct power_supply **ptr, *psy;

	ptr = devres_alloc(devm_power_supply_release, sizeof(*ptr), GFP_KERNEL);

	if (!ptr)
		return ERR_PTR(-ENOMEM);
	psy = __power_supply_register(parent, desc, cfg, false);
	if (IS_ERR(psy)) {
		devres_free(ptr);
	} else {
		*ptr = psy;
		devres_add(parent, ptr);
	}
	return psy;
}
EXPORT_SYMBOL_GPL(devm_power_supply_register_no_ws);

/**
 * power_supply_unregister() - Remove this power supply from system
 * @psy:	Pointer to power supply to unregister
 *
 * Remove this power supply from the system. The resources of power supply
 * will be freed here or on last power_supply_put() call.
 */
void power_supply_unregister(struct power_supply *psy)
{
	WARN_ON(atomic_dec_return(&psy->use_cnt));
	psy->removing = true;
	cancel_work_sync(&psy->changed_work);
	cancel_delayed_work_sync(&psy->deferred_register_work);
	sysfs_remove_link(&psy->dev.kobj, "powers");
	power_supply_remove_triggers(psy);
	psy_unregister_cooler(psy);
	psy_unregister_thermal(psy);
	device_init_wakeup(&psy->dev, false);
	device_unregister(&psy->dev);
}
EXPORT_SYMBOL_GPL(power_supply_unregister);

void *power_supply_get_drvdata(struct power_supply *psy)
{
	return psy->drv_data;
}
EXPORT_SYMBOL_GPL(power_supply_get_drvdata);

static int __init power_supply_class_init(void)
{
	power_supply_class = class_create(THIS_MODULE, "power_supply");

	if (IS_ERR(power_supply_class))
		return PTR_ERR(power_supply_class);

	power_supply_class->dev_uevent = power_supply_uevent;
	power_supply_init_attrs(&power_supply_dev_type);

	return 0;
}

static void __exit power_supply_class_exit(void)
{
	class_destroy(power_supply_class);
}

subsys_initcall(power_supply_class_init);
module_exit(power_supply_class_exit);

MODULE_DESCRIPTION("Universal power supply monitor class");
MODULE_AUTHOR("Ian Molton <spyro@f2s.com>, "
	      "Szabolcs Gyurko, "
	      "Anton Vorontsov <cbou@mail.ru>");
MODULE_LICENSE("GPL");<|MERGE_RESOLUTION|>--- conflicted
+++ resolved
@@ -630,58 +630,16 @@
 
 	len = of_property_count_u32_elems(battery_np, "ocv-capacity-celsius");
 	if (len < 0 && len != -EINVAL) {
-<<<<<<< HEAD
-		return len;
-	} else if (len > POWER_SUPPLY_OCV_TEMP_MAX) {
-		dev_err(&psy->dev, "Too many temperature values\n");
-		return -EINVAL;
-=======
 		err = len;
 		goto out_put_node;
 	} else if (len > POWER_SUPPLY_OCV_TEMP_MAX) {
 		dev_err(&psy->dev, "Too many temperature values\n");
 		err = -EINVAL;
 		goto out_put_node;
->>>>>>> 0ecfebd2
 	} else if (len > 0) {
 		of_property_read_u32_array(battery_np, "ocv-capacity-celsius",
 					   info->ocv_temp, len);
 	}
-<<<<<<< HEAD
-
-	for (index = 0; index < len; index++) {
-		struct power_supply_battery_ocv_table *table;
-		char *propname;
-		const __be32 *list;
-		int i, tab_len, size;
-
-		propname = kasprintf(GFP_KERNEL, "ocv-capacity-table-%d", index);
-		list = of_get_property(battery_np, propname, &size);
-		if (!list || !size) {
-			dev_err(&psy->dev, "failed to get %s\n", propname);
-			kfree(propname);
-			power_supply_put_battery_info(psy, info);
-			return -EINVAL;
-		}
-
-		kfree(propname);
-		tab_len = size / (2 * sizeof(__be32));
-		info->ocv_table_size[index] = tab_len;
-
-		table = info->ocv_table[index] =
-			devm_kcalloc(&psy->dev, tab_len, sizeof(*table), GFP_KERNEL);
-		if (!info->ocv_table[index]) {
-			power_supply_put_battery_info(psy, info);
-			return -ENOMEM;
-		}
-
-		for (i = 0; i < tab_len; i++) {
-			table[i].ocv = be32_to_cpu(*list++);
-			table[i].capacity = be32_to_cpu(*list++);
-		}
-	}
-=======
->>>>>>> 0ecfebd2
 
 	for (index = 0; index < len; index++) {
 		struct power_supply_battery_ocv_table *table;
