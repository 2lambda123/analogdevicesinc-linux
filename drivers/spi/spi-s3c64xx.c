/*
 * Copyright (C) 2009 Samsung Electronics Ltd.
 *	Jaswinder Singh <jassi.brar@samsung.com>
 *
 * This program is free software; you can redistribute it and/or modify
 * it under the terms of the GNU General Public License as published by
 * the Free Software Foundation; either version 2 of the License, or
 * (at your option) any later version.
 *
 * This program is distributed in the hope that it will be useful,
 * but WITHOUT ANY WARRANTY; without even the implied warranty of
 * MERCHANTABILITY or FITNESS FOR A PARTICULAR PURPOSE.  See the
 * GNU General Public License for more details.
 *
 * You should have received a copy of the GNU General Public License
 * along with this program; if not, write to the Free Software
 * Foundation, Inc., 675 Mass Ave, Cambridge, MA 02139, USA.
 */

#include <linux/init.h>
#include <linux/module.h>
#include <linux/workqueue.h>
#include <linux/interrupt.h>
#include <linux/delay.h>
#include <linux/clk.h>
#include <linux/dma-mapping.h>
#include <linux/platform_device.h>
#include <linux/pm_runtime.h>
#include <linux/spi/spi.h>
#include <linux/gpio.h>
#include <linux/of.h>
#include <linux/of_gpio.h>

#include <mach/dma.h>
#include <linux/platform_data/spi-s3c64xx.h>

#define MAX_SPI_PORTS		3

/* Registers and bit-fields */

#define S3C64XX_SPI_CH_CFG		0x00
#define S3C64XX_SPI_CLK_CFG		0x04
#define S3C64XX_SPI_MODE_CFG	0x08
#define S3C64XX_SPI_SLAVE_SEL	0x0C
#define S3C64XX_SPI_INT_EN		0x10
#define S3C64XX_SPI_STATUS		0x14
#define S3C64XX_SPI_TX_DATA		0x18
#define S3C64XX_SPI_RX_DATA		0x1C
#define S3C64XX_SPI_PACKET_CNT	0x20
#define S3C64XX_SPI_PENDING_CLR	0x24
#define S3C64XX_SPI_SWAP_CFG	0x28
#define S3C64XX_SPI_FB_CLK		0x2C

#define S3C64XX_SPI_CH_HS_EN		(1<<6)	/* High Speed Enable */
#define S3C64XX_SPI_CH_SW_RST		(1<<5)
#define S3C64XX_SPI_CH_SLAVE		(1<<4)
#define S3C64XX_SPI_CPOL_L		(1<<3)
#define S3C64XX_SPI_CPHA_B		(1<<2)
#define S3C64XX_SPI_CH_RXCH_ON		(1<<1)
#define S3C64XX_SPI_CH_TXCH_ON		(1<<0)

#define S3C64XX_SPI_CLKSEL_SRCMSK	(3<<9)
#define S3C64XX_SPI_CLKSEL_SRCSHFT	9
#define S3C64XX_SPI_ENCLK_ENABLE	(1<<8)
#define S3C64XX_SPI_PSR_MASK		0xff

#define S3C64XX_SPI_MODE_CH_TSZ_BYTE		(0<<29)
#define S3C64XX_SPI_MODE_CH_TSZ_HALFWORD	(1<<29)
#define S3C64XX_SPI_MODE_CH_TSZ_WORD		(2<<29)
#define S3C64XX_SPI_MODE_CH_TSZ_MASK		(3<<29)
#define S3C64XX_SPI_MODE_BUS_TSZ_BYTE		(0<<17)
#define S3C64XX_SPI_MODE_BUS_TSZ_HALFWORD	(1<<17)
#define S3C64XX_SPI_MODE_BUS_TSZ_WORD		(2<<17)
#define S3C64XX_SPI_MODE_BUS_TSZ_MASK		(3<<17)
#define S3C64XX_SPI_MODE_RXDMA_ON		(1<<2)
#define S3C64XX_SPI_MODE_TXDMA_ON		(1<<1)
#define S3C64XX_SPI_MODE_4BURST			(1<<0)

#define S3C64XX_SPI_SLAVE_AUTO			(1<<1)
#define S3C64XX_SPI_SLAVE_SIG_INACT		(1<<0)

#define S3C64XX_SPI_INT_TRAILING_EN		(1<<6)
#define S3C64XX_SPI_INT_RX_OVERRUN_EN		(1<<5)
#define S3C64XX_SPI_INT_RX_UNDERRUN_EN		(1<<4)
#define S3C64XX_SPI_INT_TX_OVERRUN_EN		(1<<3)
#define S3C64XX_SPI_INT_TX_UNDERRUN_EN		(1<<2)
#define S3C64XX_SPI_INT_RX_FIFORDY_EN		(1<<1)
#define S3C64XX_SPI_INT_TX_FIFORDY_EN		(1<<0)

#define S3C64XX_SPI_ST_RX_OVERRUN_ERR		(1<<5)
#define S3C64XX_SPI_ST_RX_UNDERRUN_ERR	(1<<4)
#define S3C64XX_SPI_ST_TX_OVERRUN_ERR		(1<<3)
#define S3C64XX_SPI_ST_TX_UNDERRUN_ERR	(1<<2)
#define S3C64XX_SPI_ST_RX_FIFORDY		(1<<1)
#define S3C64XX_SPI_ST_TX_FIFORDY		(1<<0)

#define S3C64XX_SPI_PACKET_CNT_EN		(1<<16)

#define S3C64XX_SPI_PND_TX_UNDERRUN_CLR		(1<<4)
#define S3C64XX_SPI_PND_TX_OVERRUN_CLR		(1<<3)
#define S3C64XX_SPI_PND_RX_UNDERRUN_CLR		(1<<2)
#define S3C64XX_SPI_PND_RX_OVERRUN_CLR		(1<<1)
#define S3C64XX_SPI_PND_TRAILING_CLR		(1<<0)

#define S3C64XX_SPI_SWAP_RX_HALF_WORD		(1<<7)
#define S3C64XX_SPI_SWAP_RX_BYTE		(1<<6)
#define S3C64XX_SPI_SWAP_RX_BIT			(1<<5)
#define S3C64XX_SPI_SWAP_RX_EN			(1<<4)
#define S3C64XX_SPI_SWAP_TX_HALF_WORD		(1<<3)
#define S3C64XX_SPI_SWAP_TX_BYTE		(1<<2)
#define S3C64XX_SPI_SWAP_TX_BIT			(1<<1)
#define S3C64XX_SPI_SWAP_TX_EN			(1<<0)

#define S3C64XX_SPI_FBCLK_MSK		(3<<0)

#define FIFO_LVL_MASK(i) ((i)->port_conf->fifo_lvl_mask[i->port_id])
#define S3C64XX_SPI_ST_TX_DONE(v, i) (((v) & \
				(1 << (i)->port_conf->tx_st_done)) ? 1 : 0)
#define TX_FIFO_LVL(v, i) (((v) >> 6) & FIFO_LVL_MASK(i))
#define RX_FIFO_LVL(v, i) (((v) >> (i)->port_conf->rx_lvl_offset) & \
					FIFO_LVL_MASK(i))

#define S3C64XX_SPI_MAX_TRAILCNT	0x3ff
#define S3C64XX_SPI_TRAILCNT_OFF	19

#define S3C64XX_SPI_TRAILCNT		S3C64XX_SPI_MAX_TRAILCNT

#define msecs_to_loops(t) (loops_per_jiffy / 1000 * HZ * t)

#define RXBUSY    (1<<2)
#define TXBUSY    (1<<3)

struct s3c64xx_spi_dma_data {
	unsigned		ch;
	enum dma_transfer_direction direction;
	enum dma_ch	dmach;
};

/**
 * struct s3c64xx_spi_info - SPI Controller hardware info
 * @fifo_lvl_mask: Bit-mask for {TX|RX}_FIFO_LVL bits in SPI_STATUS register.
 * @rx_lvl_offset: Bit offset of RX_FIFO_LVL bits in SPI_STATUS regiter.
 * @tx_st_done: Bit offset of TX_DONE bit in SPI_STATUS regiter.
 * @high_speed: True, if the controller supports HIGH_SPEED_EN bit.
 * @clk_from_cmu: True, if the controller does not include a clock mux and
 *	prescaler unit.
 *
 * The Samsung s3c64xx SPI controller are used on various Samsung SoC's but
 * differ in some aspects such as the size of the fifo and spi bus clock
 * setup. Such differences are specified to the driver using this structure
 * which is provided as driver data to the driver.
 */
struct s3c64xx_spi_port_config {
	int	fifo_lvl_mask[MAX_SPI_PORTS];
	int	rx_lvl_offset;
	int	tx_st_done;
	bool	high_speed;
	bool	clk_from_cmu;
};

/**
 * struct s3c64xx_spi_driver_data - Runtime info holder for SPI driver.
 * @clk: Pointer to the spi clock.
 * @src_clk: Pointer to the clock used to generate SPI signals.
 * @master: Pointer to the SPI Protocol master.
 * @cntrlr_info: Platform specific data for the controller this driver manages.
 * @tgl_spi: Pointer to the last CS left untoggled by the cs_change hint.
 * @queue: To log SPI xfer requests.
 * @lock: Controller specific lock.
 * @state: Set of FLAGS to indicate status.
 * @rx_dmach: Controller's DMA channel for Rx.
 * @tx_dmach: Controller's DMA channel for Tx.
 * @sfr_start: BUS address of SPI controller regs.
 * @regs: Pointer to ioremap'ed controller registers.
 * @irq: interrupt
 * @xfer_completion: To indicate completion of xfer task.
 * @cur_mode: Stores the active configuration of the controller.
 * @cur_bpw: Stores the active bits per word settings.
 * @cur_speed: Stores the active xfer clock speed.
 */
struct s3c64xx_spi_driver_data {
	void __iomem                    *regs;
	struct clk                      *clk;
	struct clk                      *src_clk;
	struct platform_device          *pdev;
	struct spi_master               *master;
	struct s3c64xx_spi_info  *cntrlr_info;
	struct spi_device               *tgl_spi;
	struct list_head                queue;
	spinlock_t                      lock;
	unsigned long                   sfr_start;
	struct completion               xfer_completion;
	unsigned                        state;
	unsigned                        cur_mode, cur_bpw;
	unsigned                        cur_speed;
	struct s3c64xx_spi_dma_data	rx_dma;
	struct s3c64xx_spi_dma_data	tx_dma;
	struct samsung_dma_ops		*ops;
	struct s3c64xx_spi_port_config	*port_conf;
	unsigned int			port_id;
	unsigned long			gpios[4];
};

static struct s3c2410_dma_client s3c64xx_spi_dma_client = {
	.name = "samsung-spi-dma",
};

static void flush_fifo(struct s3c64xx_spi_driver_data *sdd)
{
	void __iomem *regs = sdd->regs;
	unsigned long loops;
	u32 val;

	writel(0, regs + S3C64XX_SPI_PACKET_CNT);

	val = readl(regs + S3C64XX_SPI_CH_CFG);
	val &= ~(S3C64XX_SPI_CH_RXCH_ON | S3C64XX_SPI_CH_TXCH_ON);
	writel(val, regs + S3C64XX_SPI_CH_CFG);

	val = readl(regs + S3C64XX_SPI_CH_CFG);
	val |= S3C64XX_SPI_CH_SW_RST;
	val &= ~S3C64XX_SPI_CH_HS_EN;
	writel(val, regs + S3C64XX_SPI_CH_CFG);

	/* Flush TxFIFO*/
	loops = msecs_to_loops(1);
	do {
		val = readl(regs + S3C64XX_SPI_STATUS);
	} while (TX_FIFO_LVL(val, sdd) && loops--);

	if (loops == 0)
		dev_warn(&sdd->pdev->dev, "Timed out flushing TX FIFO\n");

	/* Flush RxFIFO*/
	loops = msecs_to_loops(1);
	do {
		val = readl(regs + S3C64XX_SPI_STATUS);
		if (RX_FIFO_LVL(val, sdd))
			readl(regs + S3C64XX_SPI_RX_DATA);
		else
			break;
	} while (loops--);

	if (loops == 0)
		dev_warn(&sdd->pdev->dev, "Timed out flushing RX FIFO\n");

	val = readl(regs + S3C64XX_SPI_CH_CFG);
	val &= ~S3C64XX_SPI_CH_SW_RST;
	writel(val, regs + S3C64XX_SPI_CH_CFG);

	val = readl(regs + S3C64XX_SPI_MODE_CFG);
	val &= ~(S3C64XX_SPI_MODE_TXDMA_ON | S3C64XX_SPI_MODE_RXDMA_ON);
	writel(val, regs + S3C64XX_SPI_MODE_CFG);
}

static void s3c64xx_spi_dmacb(void *data)
{
	struct s3c64xx_spi_driver_data *sdd;
	struct s3c64xx_spi_dma_data *dma = data;
	unsigned long flags;

	if (dma->direction == DMA_DEV_TO_MEM)
		sdd = container_of(data,
			struct s3c64xx_spi_driver_data, rx_dma);
	else
		sdd = container_of(data,
			struct s3c64xx_spi_driver_data, tx_dma);

	spin_lock_irqsave(&sdd->lock, flags);

	if (dma->direction == DMA_DEV_TO_MEM) {
		sdd->state &= ~RXBUSY;
		if (!(sdd->state & TXBUSY))
			complete(&sdd->xfer_completion);
	} else {
		sdd->state &= ~TXBUSY;
		if (!(sdd->state & RXBUSY))
			complete(&sdd->xfer_completion);
	}

	spin_unlock_irqrestore(&sdd->lock, flags);
}

static void prepare_dma(struct s3c64xx_spi_dma_data *dma,
					unsigned len, dma_addr_t buf)
{
	struct s3c64xx_spi_driver_data *sdd;
	struct samsung_dma_prep info;
	struct samsung_dma_config config;

	if (dma->direction == DMA_DEV_TO_MEM) {
		sdd = container_of((void *)dma,
			struct s3c64xx_spi_driver_data, rx_dma);
		config.direction = sdd->rx_dma.direction;
		config.fifo = sdd->sfr_start + S3C64XX_SPI_RX_DATA;
		config.width = sdd->cur_bpw / 8;
		sdd->ops->config(sdd->rx_dma.ch, &config);
	} else {
		sdd = container_of((void *)dma,
			struct s3c64xx_spi_driver_data, tx_dma);
		config.direction =  sdd->tx_dma.direction;
		config.fifo = sdd->sfr_start + S3C64XX_SPI_TX_DATA;
		config.width = sdd->cur_bpw / 8;
		sdd->ops->config(sdd->tx_dma.ch, &config);
	}

	info.cap = DMA_SLAVE;
	info.len = len;
	info.fp = s3c64xx_spi_dmacb;
	info.fp_param = dma;
	info.direction = dma->direction;
	info.buf = buf;

	sdd->ops->prepare(dma->ch, &info);
	sdd->ops->trigger(dma->ch);
}

static int acquire_dma(struct s3c64xx_spi_driver_data *sdd)
{
	struct samsung_dma_req req;
	struct device *dev = &sdd->pdev->dev;

	sdd->ops = samsung_dma_get_ops();

	req.cap = DMA_SLAVE;
	req.client = &s3c64xx_spi_dma_client;

	sdd->rx_dma.ch = sdd->ops->request(sdd->rx_dma.dmach, &req, dev, "rx");
	sdd->tx_dma.ch = sdd->ops->request(sdd->tx_dma.dmach, &req, dev, "tx");

	return 1;
}

static void enable_datapath(struct s3c64xx_spi_driver_data *sdd,
				struct spi_device *spi,
				struct spi_transfer *xfer, int dma_mode)
{
	void __iomem *regs = sdd->regs;
	u32 modecfg, chcfg;

	modecfg = readl(regs + S3C64XX_SPI_MODE_CFG);
	modecfg &= ~(S3C64XX_SPI_MODE_TXDMA_ON | S3C64XX_SPI_MODE_RXDMA_ON);

	chcfg = readl(regs + S3C64XX_SPI_CH_CFG);
	chcfg &= ~S3C64XX_SPI_CH_TXCH_ON;

	if (dma_mode) {
		chcfg &= ~S3C64XX_SPI_CH_RXCH_ON;
	} else {
		/* Always shift in data in FIFO, even if xfer is Tx only,
		 * this helps setting PCKT_CNT value for generating clocks
		 * as exactly needed.
		 */
		chcfg |= S3C64XX_SPI_CH_RXCH_ON;
		writel(((xfer->len * 8 / sdd->cur_bpw) & 0xffff)
					| S3C64XX_SPI_PACKET_CNT_EN,
					regs + S3C64XX_SPI_PACKET_CNT);
	}

	if (xfer->tx_buf != NULL) {
		sdd->state |= TXBUSY;
		chcfg |= S3C64XX_SPI_CH_TXCH_ON;
		if (dma_mode) {
			modecfg |= S3C64XX_SPI_MODE_TXDMA_ON;
			prepare_dma(&sdd->tx_dma, xfer->len, xfer->tx_dma);
		} else {
			switch (sdd->cur_bpw) {
			case 32:
				iowrite32_rep(regs + S3C64XX_SPI_TX_DATA,
					xfer->tx_buf, xfer->len / 4);
				break;
			case 16:
				iowrite16_rep(regs + S3C64XX_SPI_TX_DATA,
					xfer->tx_buf, xfer->len / 2);
				break;
			default:
				iowrite8_rep(regs + S3C64XX_SPI_TX_DATA,
					xfer->tx_buf, xfer->len);
				break;
			}
		}
	}

	if (xfer->rx_buf != NULL) {
		sdd->state |= RXBUSY;

		if (sdd->port_conf->high_speed && sdd->cur_speed >= 30000000UL
					&& !(sdd->cur_mode & SPI_CPHA))
			chcfg |= S3C64XX_SPI_CH_HS_EN;

		if (dma_mode) {
			modecfg |= S3C64XX_SPI_MODE_RXDMA_ON;
			chcfg |= S3C64XX_SPI_CH_RXCH_ON;
			writel(((xfer->len * 8 / sdd->cur_bpw) & 0xffff)
					| S3C64XX_SPI_PACKET_CNT_EN,
					regs + S3C64XX_SPI_PACKET_CNT);
			prepare_dma(&sdd->rx_dma, xfer->len, xfer->rx_dma);
		}
	}

	writel(modecfg, regs + S3C64XX_SPI_MODE_CFG);
	writel(chcfg, regs + S3C64XX_SPI_CH_CFG);
}

static inline void enable_cs(struct s3c64xx_spi_driver_data *sdd,
						struct spi_device *spi)
{
	struct s3c64xx_spi_csinfo *cs;

	if (sdd->tgl_spi != NULL) { /* If last device toggled after mssg */
		if (sdd->tgl_spi != spi) { /* if last mssg on diff device */
			/* Deselect the last toggled device */
			cs = sdd->tgl_spi->controller_data;
			gpio_set_value(cs->line,
				spi->mode & SPI_CS_HIGH ? 0 : 1);
		}
		sdd->tgl_spi = NULL;
	}

	cs = spi->controller_data;
	gpio_set_value(cs->line, spi->mode & SPI_CS_HIGH ? 1 : 0);
}

static int wait_for_xfer(struct s3c64xx_spi_driver_data *sdd,
				struct spi_transfer *xfer, int dma_mode)
{
	void __iomem *regs = sdd->regs;
	unsigned long val;
	int ms;

	/* millisecs to xfer 'len' bytes @ 'cur_speed' */
	ms = xfer->len * 8 * 1000 / sdd->cur_speed;
	ms += 10; /* some tolerance */

	if (dma_mode) {
		val = msecs_to_jiffies(ms) + 10;
		val = wait_for_completion_timeout(&sdd->xfer_completion, val);
	} else {
		u32 status;
		val = msecs_to_loops(ms);
		do {
			status = readl(regs + S3C64XX_SPI_STATUS);
		} while (RX_FIFO_LVL(status, sdd) < xfer->len && --val);
	}

	if (!val)
		return -EIO;

	if (dma_mode) {
		u32 status;

		/*
		 * DmaTx returns after simply writing data in the FIFO,
		 * w/o waiting for real transmission on the bus to finish.
		 * DmaRx returns only after Dma read data from FIFO which
		 * needs bus transmission to finish, so we don't worry if
		 * Xfer involved Rx(with or without Tx).
		 */
		if (xfer->rx_buf == NULL) {
			val = msecs_to_loops(10);
			status = readl(regs + S3C64XX_SPI_STATUS);
			while ((TX_FIFO_LVL(status, sdd)
				|| !S3C64XX_SPI_ST_TX_DONE(status, sdd))
					&& --val) {
				cpu_relax();
				status = readl(regs + S3C64XX_SPI_STATUS);
			}

			if (!val)
				return -EIO;
		}
	} else {
		/* If it was only Tx */
		if (xfer->rx_buf == NULL) {
			sdd->state &= ~TXBUSY;
			return 0;
		}

		switch (sdd->cur_bpw) {
		case 32:
			ioread32_rep(regs + S3C64XX_SPI_RX_DATA,
				xfer->rx_buf, xfer->len / 4);
			break;
		case 16:
			ioread16_rep(regs + S3C64XX_SPI_RX_DATA,
				xfer->rx_buf, xfer->len / 2);
			break;
		default:
			ioread8_rep(regs + S3C64XX_SPI_RX_DATA,
				xfer->rx_buf, xfer->len);
			break;
		}
		sdd->state &= ~RXBUSY;
	}

	return 0;
}

static inline void disable_cs(struct s3c64xx_spi_driver_data *sdd,
						struct spi_device *spi)
{
	struct s3c64xx_spi_csinfo *cs = spi->controller_data;

	if (sdd->tgl_spi == spi)
		sdd->tgl_spi = NULL;

	gpio_set_value(cs->line, spi->mode & SPI_CS_HIGH ? 0 : 1);
}

static void s3c64xx_spi_config(struct s3c64xx_spi_driver_data *sdd)
{
	void __iomem *regs = sdd->regs;
	u32 val;

	/* Disable Clock */
	if (sdd->port_conf->clk_from_cmu) {
		clk_disable_unprepare(sdd->src_clk);
	} else {
		val = readl(regs + S3C64XX_SPI_CLK_CFG);
		val &= ~S3C64XX_SPI_ENCLK_ENABLE;
		writel(val, regs + S3C64XX_SPI_CLK_CFG);
	}

	/* Set Polarity and Phase */
	val = readl(regs + S3C64XX_SPI_CH_CFG);
	val &= ~(S3C64XX_SPI_CH_SLAVE |
			S3C64XX_SPI_CPOL_L |
			S3C64XX_SPI_CPHA_B);

	if (sdd->cur_mode & SPI_CPOL)
		val |= S3C64XX_SPI_CPOL_L;

	if (sdd->cur_mode & SPI_CPHA)
		val |= S3C64XX_SPI_CPHA_B;

	writel(val, regs + S3C64XX_SPI_CH_CFG);

	/* Set Channel & DMA Mode */
	val = readl(regs + S3C64XX_SPI_MODE_CFG);
	val &= ~(S3C64XX_SPI_MODE_BUS_TSZ_MASK
			| S3C64XX_SPI_MODE_CH_TSZ_MASK);

	switch (sdd->cur_bpw) {
	case 32:
		val |= S3C64XX_SPI_MODE_BUS_TSZ_WORD;
		val |= S3C64XX_SPI_MODE_CH_TSZ_WORD;
		break;
	case 16:
		val |= S3C64XX_SPI_MODE_BUS_TSZ_HALFWORD;
		val |= S3C64XX_SPI_MODE_CH_TSZ_HALFWORD;
		break;
	default:
		val |= S3C64XX_SPI_MODE_BUS_TSZ_BYTE;
		val |= S3C64XX_SPI_MODE_CH_TSZ_BYTE;
		break;
	}

	writel(val, regs + S3C64XX_SPI_MODE_CFG);

	if (sdd->port_conf->clk_from_cmu) {
		/* Configure Clock */
		/* There is half-multiplier before the SPI */
		clk_set_rate(sdd->src_clk, sdd->cur_speed * 2);
		/* Enable Clock */
		clk_prepare_enable(sdd->src_clk);
	} else {
		/* Configure Clock */
		val = readl(regs + S3C64XX_SPI_CLK_CFG);
		val &= ~S3C64XX_SPI_PSR_MASK;
		val |= ((clk_get_rate(sdd->src_clk) / sdd->cur_speed / 2 - 1)
				& S3C64XX_SPI_PSR_MASK);
		writel(val, regs + S3C64XX_SPI_CLK_CFG);

		/* Enable Clock */
		val = readl(regs + S3C64XX_SPI_CLK_CFG);
		val |= S3C64XX_SPI_ENCLK_ENABLE;
		writel(val, regs + S3C64XX_SPI_CLK_CFG);
	}
}

#define XFER_DMAADDR_INVALID DMA_BIT_MASK(32)

static int s3c64xx_spi_map_mssg(struct s3c64xx_spi_driver_data *sdd,
						struct spi_message *msg)
{
	struct device *dev = &sdd->pdev->dev;
	struct spi_transfer *xfer;

	if (msg->is_dma_mapped)
		return 0;

	/* First mark all xfer unmapped */
	list_for_each_entry(xfer, &msg->transfers, transfer_list) {
		xfer->rx_dma = XFER_DMAADDR_INVALID;
		xfer->tx_dma = XFER_DMAADDR_INVALID;
	}

	/* Map until end or first fail */
	list_for_each_entry(xfer, &msg->transfers, transfer_list) {

		if (xfer->len <= ((FIFO_LVL_MASK(sdd) >> 1) + 1))
			continue;

		if (xfer->tx_buf != NULL) {
			xfer->tx_dma = dma_map_single(dev,
					(void *)xfer->tx_buf, xfer->len,
					DMA_TO_DEVICE);
			if (dma_mapping_error(dev, xfer->tx_dma)) {
				dev_err(dev, "dma_map_single Tx failed\n");
				xfer->tx_dma = XFER_DMAADDR_INVALID;
				return -ENOMEM;
			}
		}

		if (xfer->rx_buf != NULL) {
			xfer->rx_dma = dma_map_single(dev, xfer->rx_buf,
						xfer->len, DMA_FROM_DEVICE);
			if (dma_mapping_error(dev, xfer->rx_dma)) {
				dev_err(dev, "dma_map_single Rx failed\n");
				dma_unmap_single(dev, xfer->tx_dma,
						xfer->len, DMA_TO_DEVICE);
				xfer->tx_dma = XFER_DMAADDR_INVALID;
				xfer->rx_dma = XFER_DMAADDR_INVALID;
				return -ENOMEM;
			}
		}
	}

	return 0;
}

static void s3c64xx_spi_unmap_mssg(struct s3c64xx_spi_driver_data *sdd,
						struct spi_message *msg)
{
	struct device *dev = &sdd->pdev->dev;
	struct spi_transfer *xfer;

	if (msg->is_dma_mapped)
		return;

	list_for_each_entry(xfer, &msg->transfers, transfer_list) {

		if (xfer->len <= ((FIFO_LVL_MASK(sdd) >> 1) + 1))
			continue;

		if (xfer->rx_buf != NULL
				&& xfer->rx_dma != XFER_DMAADDR_INVALID)
			dma_unmap_single(dev, xfer->rx_dma,
						xfer->len, DMA_FROM_DEVICE);

		if (xfer->tx_buf != NULL
				&& xfer->tx_dma != XFER_DMAADDR_INVALID)
			dma_unmap_single(dev, xfer->tx_dma,
						xfer->len, DMA_TO_DEVICE);
	}
}

static int s3c64xx_spi_transfer_one_message(struct spi_master *master,
					    struct spi_message *msg)
{
	struct s3c64xx_spi_driver_data *sdd = spi_master_get_devdata(master);
	struct spi_device *spi = msg->spi;
	struct s3c64xx_spi_csinfo *cs = spi->controller_data;
	struct spi_transfer *xfer;
	int status = 0, cs_toggle = 0;
	u32 speed;
	u8 bpw;

	/* If Master's(controller) state differs from that needed by Slave */
	if (sdd->cur_speed != spi->max_speed_hz
			|| sdd->cur_mode != spi->mode
			|| sdd->cur_bpw != spi->bits_per_word) {
		sdd->cur_bpw = spi->bits_per_word;
		sdd->cur_speed = spi->max_speed_hz;
		sdd->cur_mode = spi->mode;
		s3c64xx_spi_config(sdd);
	}

	/* Map all the transfers if needed */
	if (s3c64xx_spi_map_mssg(sdd, msg)) {
		dev_err(&spi->dev,
			"Xfer: Unable to map message buffers!\n");
		status = -ENOMEM;
		goto out;
	}

	/* Configure feedback delay */
	writel(cs->fb_delay & 0x3, sdd->regs + S3C64XX_SPI_FB_CLK);

	list_for_each_entry(xfer, &msg->transfers, transfer_list) {

		unsigned long flags;
		int use_dma;

		INIT_COMPLETION(sdd->xfer_completion);

		/* Only BPW and Speed may change across transfers */
		bpw = xfer->bits_per_word;
		speed = xfer->speed_hz ? : spi->max_speed_hz;

		if (xfer->len % (bpw / 8)) {
			dev_err(&spi->dev,
				"Xfer length(%u) not a multiple of word size(%u)\n",
				xfer->len, bpw / 8);
			status = -EIO;
			goto out;
		}

		if (bpw != sdd->cur_bpw || speed != sdd->cur_speed) {
			sdd->cur_bpw = bpw;
			sdd->cur_speed = speed;
			s3c64xx_spi_config(sdd);
		}

		/* Polling method for xfers not bigger than FIFO capacity */
		if (xfer->len <= ((FIFO_LVL_MASK(sdd) >> 1) + 1))
			use_dma = 0;
		else
			use_dma = 1;

		spin_lock_irqsave(&sdd->lock, flags);

		/* Pending only which is to be done */
		sdd->state &= ~RXBUSY;
		sdd->state &= ~TXBUSY;

		enable_datapath(sdd, spi, xfer, use_dma);

		/* Slave Select */
		enable_cs(sdd, spi);

		/* Start the signals */
		writel(0, sdd->regs + S3C64XX_SPI_SLAVE_SEL);

		spin_unlock_irqrestore(&sdd->lock, flags);

		status = wait_for_xfer(sdd, xfer, use_dma);

		/* Quiese the signals */
		writel(S3C64XX_SPI_SLAVE_SIG_INACT,
		       sdd->regs + S3C64XX_SPI_SLAVE_SEL);

		if (status) {
			dev_err(&spi->dev, "I/O Error: rx-%d tx-%d res:rx-%c tx-%c len-%d\n",
				xfer->rx_buf ? 1 : 0, xfer->tx_buf ? 1 : 0,
				(sdd->state & RXBUSY) ? 'f' : 'p',
				(sdd->state & TXBUSY) ? 'f' : 'p',
				xfer->len);

			if (use_dma) {
				if (xfer->tx_buf != NULL
						&& (sdd->state & TXBUSY))
					sdd->ops->stop(sdd->tx_dma.ch);
				if (xfer->rx_buf != NULL
						&& (sdd->state & RXBUSY))
					sdd->ops->stop(sdd->rx_dma.ch);
			}

			goto out;
		}

		if (xfer->delay_usecs)
			udelay(xfer->delay_usecs);

		if (xfer->cs_change) {
			/* Hint that the next mssg is gonna be
			   for the same device */
			if (list_is_last(&xfer->transfer_list,
						&msg->transfers))
				cs_toggle = 1;
		}

		msg->actual_length += xfer->len;

		flush_fifo(sdd);
	}

out:
	if (!cs_toggle || status)
		disable_cs(sdd, spi);
	else
		sdd->tgl_spi = spi;

	s3c64xx_spi_unmap_mssg(sdd, msg);

	msg->status = status;

	spi_finalize_current_message(master);

	return 0;
}

static int s3c64xx_spi_prepare_transfer(struct spi_master *spi)
{
	struct s3c64xx_spi_driver_data *sdd = spi_master_get_devdata(spi);

	/* Acquire DMA channels */
	while (!acquire_dma(sdd))
		usleep_range(10000, 11000);

	pm_runtime_get_sync(&sdd->pdev->dev);

	return 0;
}

static int s3c64xx_spi_unprepare_transfer(struct spi_master *spi)
{
	struct s3c64xx_spi_driver_data *sdd = spi_master_get_devdata(spi);

	/* Free DMA channels */
	sdd->ops->release(sdd->rx_dma.ch, &s3c64xx_spi_dma_client);
	sdd->ops->release(sdd->tx_dma.ch, &s3c64xx_spi_dma_client);

	pm_runtime_put(&sdd->pdev->dev);

	return 0;
}

static struct s3c64xx_spi_csinfo *s3c64xx_get_slave_ctrldata(
				struct s3c64xx_spi_driver_data *sdd,
				struct spi_device *spi)
{
	struct s3c64xx_spi_csinfo *cs;
	struct device_node *slave_np, *data_np = NULL;
	u32 fb_delay = 0;

	slave_np = spi->dev.of_node;
	if (!slave_np) {
		dev_err(&spi->dev, "device node not found\n");
		return ERR_PTR(-EINVAL);
	}

	data_np = of_get_child_by_name(slave_np, "controller-data");
	if (!data_np) {
		dev_err(&spi->dev, "child node 'controller-data' not found\n");
		return ERR_PTR(-EINVAL);
	}

	cs = kzalloc(sizeof(*cs), GFP_KERNEL);
	if (!cs) {
		dev_err(&spi->dev, "could not allocate memory for controller data\n");
		of_node_put(data_np);
		return ERR_PTR(-ENOMEM);
	}

	cs->line = of_get_named_gpio(data_np, "cs-gpio", 0);
	if (!gpio_is_valid(cs->line)) {
		dev_err(&spi->dev, "chip select gpio is not specified or invalid\n");
		kfree(cs);
		of_node_put(data_np);
		return ERR_PTR(-EINVAL);
	}

	of_property_read_u32(data_np, "samsung,spi-feedback-delay", &fb_delay);
	cs->fb_delay = fb_delay;
	of_node_put(data_np);
	return cs;
}

/*
 * Here we only check the validity of requested configuration
 * and save the configuration in a local data-structure.
 * The controller is actually configured only just before we
 * get a message to transfer.
 */
static int s3c64xx_spi_setup(struct spi_device *spi)
{
	struct s3c64xx_spi_csinfo *cs = spi->controller_data;
	struct s3c64xx_spi_driver_data *sdd;
	struct s3c64xx_spi_info *sci;
	struct spi_message *msg;
	unsigned long flags;
	int err;

	sdd = spi_master_get_devdata(spi->master);
	if (!cs && spi->dev.of_node) {
		cs = s3c64xx_get_slave_ctrldata(sdd, spi);
		spi->controller_data = cs;
	}

	if (IS_ERR_OR_NULL(cs)) {
		dev_err(&spi->dev, "No CS for SPI(%d)\n", spi->chip_select);
		return -ENODEV;
	}

	if (!spi_get_ctldata(spi)) {
		err = gpio_request_one(cs->line, GPIOF_OUT_INIT_HIGH,
				       dev_name(&spi->dev));
		if (err) {
			dev_err(&spi->dev,
				"Failed to get /CS gpio [%d]: %d\n",
				cs->line, err);
			goto err_gpio_req;
		}
		spi_set_ctldata(spi, cs);
	}

	sci = sdd->cntrlr_info;

	spin_lock_irqsave(&sdd->lock, flags);

	list_for_each_entry(msg, &sdd->queue, queue) {
		/* Is some mssg is already queued for this device */
		if (msg->spi == spi) {
			dev_err(&spi->dev,
				"setup: attempt while mssg in queue!\n");
			spin_unlock_irqrestore(&sdd->lock, flags);
			err = -EBUSY;
			goto err_msgq;
		}
	}

	spin_unlock_irqrestore(&sdd->lock, flags);

	if (spi->bits_per_word != 8
			&& spi->bits_per_word != 16
			&& spi->bits_per_word != 32) {
		dev_err(&spi->dev, "setup: %dbits/wrd not supported!\n",
							spi->bits_per_word);
		err = -EINVAL;
		goto setup_exit;
	}

	pm_runtime_get_sync(&sdd->pdev->dev);

	/* Check if we can provide the requested rate */
	if (!sdd->port_conf->clk_from_cmu) {
		u32 psr, speed;

		/* Max possible */
		speed = clk_get_rate(sdd->src_clk) / 2 / (0 + 1);

		if (spi->max_speed_hz > speed)
			spi->max_speed_hz = speed;

		psr = clk_get_rate(sdd->src_clk) / 2 / spi->max_speed_hz - 1;
		psr &= S3C64XX_SPI_PSR_MASK;
		if (psr == S3C64XX_SPI_PSR_MASK)
			psr--;

		speed = clk_get_rate(sdd->src_clk) / 2 / (psr + 1);
		if (spi->max_speed_hz < speed) {
			if (psr+1 < S3C64XX_SPI_PSR_MASK) {
				psr++;
			} else {
				err = -EINVAL;
				goto setup_exit;
			}
		}

		speed = clk_get_rate(sdd->src_clk) / 2 / (psr + 1);
		if (spi->max_speed_hz >= speed) {
			spi->max_speed_hz = speed;
		} else {
			dev_err(&spi->dev, "Can't set %dHz transfer speed\n",
				spi->max_speed_hz);
			err = -EINVAL;
			goto setup_exit;
		}
	}

	pm_runtime_put(&sdd->pdev->dev);
	disable_cs(sdd, spi);
	return 0;

setup_exit:
	/* setup() returns with device de-selected */
	disable_cs(sdd, spi);

err_msgq:
	gpio_free(cs->line);
	spi_set_ctldata(spi, NULL);

err_gpio_req:
	if (spi->dev.of_node)
		kfree(cs);

	return err;
}

static void s3c64xx_spi_cleanup(struct spi_device *spi)
{
	struct s3c64xx_spi_csinfo *cs = spi_get_ctldata(spi);

	if (cs) {
		gpio_free(cs->line);
		if (spi->dev.of_node)
			kfree(cs);
	}
	spi_set_ctldata(spi, NULL);
}

static irqreturn_t s3c64xx_spi_irq(int irq, void *data)
{
	struct s3c64xx_spi_driver_data *sdd = data;
	struct spi_master *spi = sdd->master;
	unsigned int val;

	val = readl(sdd->regs + S3C64XX_SPI_PENDING_CLR);

	val &= S3C64XX_SPI_PND_RX_OVERRUN_CLR |
		S3C64XX_SPI_PND_RX_UNDERRUN_CLR |
		S3C64XX_SPI_PND_TX_OVERRUN_CLR |
		S3C64XX_SPI_PND_TX_UNDERRUN_CLR;

	writel(val, sdd->regs + S3C64XX_SPI_PENDING_CLR);

	if (val & S3C64XX_SPI_PND_RX_OVERRUN_CLR)
		dev_err(&spi->dev, "RX overrun\n");
	if (val & S3C64XX_SPI_PND_RX_UNDERRUN_CLR)
		dev_err(&spi->dev, "RX underrun\n");
	if (val & S3C64XX_SPI_PND_TX_OVERRUN_CLR)
		dev_err(&spi->dev, "TX overrun\n");
	if (val & S3C64XX_SPI_PND_TX_UNDERRUN_CLR)
		dev_err(&spi->dev, "TX underrun\n");

	return IRQ_HANDLED;
}

static void s3c64xx_spi_hwinit(struct s3c64xx_spi_driver_data *sdd, int channel)
{
	struct s3c64xx_spi_info *sci = sdd->cntrlr_info;
	void __iomem *regs = sdd->regs;
	unsigned int val;

	sdd->cur_speed = 0;

	writel(S3C64XX_SPI_SLAVE_SIG_INACT, sdd->regs + S3C64XX_SPI_SLAVE_SEL);

	/* Disable Interrupts - we use Polling if not DMA mode */
	writel(0, regs + S3C64XX_SPI_INT_EN);

	if (!sdd->port_conf->clk_from_cmu)
		writel(sci->src_clk_nr << S3C64XX_SPI_CLKSEL_SRCSHFT,
				regs + S3C64XX_SPI_CLK_CFG);
	writel(0, regs + S3C64XX_SPI_MODE_CFG);
	writel(0, regs + S3C64XX_SPI_PACKET_CNT);

	/* Clear any irq pending bits */
	writel(readl(regs + S3C64XX_SPI_PENDING_CLR),
				regs + S3C64XX_SPI_PENDING_CLR);

	writel(0, regs + S3C64XX_SPI_SWAP_CFG);

	val = readl(regs + S3C64XX_SPI_MODE_CFG);
	val &= ~S3C64XX_SPI_MODE_4BURST;
	val &= ~(S3C64XX_SPI_MAX_TRAILCNT << S3C64XX_SPI_TRAILCNT_OFF);
	val |= (S3C64XX_SPI_TRAILCNT << S3C64XX_SPI_TRAILCNT_OFF);
	writel(val, regs + S3C64XX_SPI_MODE_CFG);

	flush_fifo(sdd);
}

<<<<<<< HEAD
static int s3c64xx_spi_get_dmares(
			struct s3c64xx_spi_driver_data *sdd, bool tx)
{
	struct platform_device *pdev = sdd->pdev;
	struct s3c64xx_spi_dma_data *dma_data;
	struct property *prop;
	struct resource *res;
	char prop_name[15], *chan_str;

	if (tx) {
		dma_data = &sdd->tx_dma;
		dma_data->direction = DMA_MEM_TO_DEV;
		chan_str = "tx";
	} else {
		dma_data = &sdd->rx_dma;
		dma_data->direction = DMA_DEV_TO_MEM;
		chan_str = "rx";
	}

	if (!sdd->pdev->dev.of_node) {
		res = platform_get_resource(pdev, IORESOURCE_DMA, tx ? 0 : 1);
		if (!res) {
			dev_err(&pdev->dev, "Unable to get SPI-%s dma resource\n",
				chan_str);
			return -ENXIO;
		}
		dma_data->dmach = res->start;
		return 0;
	}

	sprintf(prop_name, "%s-dma-channel", chan_str);
	prop = of_find_property(pdev->dev.of_node, prop_name, NULL);
	if (!prop) {
		dev_err(&pdev->dev, "%s dma channel property not specified\n",
					chan_str);
		return -ENXIO;
	}

	dma_data->dmach = DMACH_DT_PROP;
	dma_data->dma_prop = prop;
	return 0;
}

=======
>>>>>>> b531f81b
#ifdef CONFIG_OF
static int s3c64xx_spi_parse_dt_gpio(struct s3c64xx_spi_driver_data *sdd)
{
	struct device *dev = &sdd->pdev->dev;
	int idx, gpio, ret;

	/* find gpios for mosi, miso and clock lines */
	for (idx = 0; idx < 3; idx++) {
		gpio = of_get_gpio(dev->of_node, idx);
		if (!gpio_is_valid(gpio)) {
			dev_err(dev, "invalid gpio[%d]: %d\n", idx, gpio);
			goto free_gpio;
		}
		sdd->gpios[idx] = gpio;
		ret = gpio_request(gpio, "spi-bus");
		if (ret) {
			dev_err(dev, "gpio [%d] request failed: %d\n",
				gpio, ret);
			goto free_gpio;
		}
	}
	return 0;

free_gpio:
	while (--idx >= 0)
		gpio_free(sdd->gpios[idx]);
	return -EINVAL;
}

static void s3c64xx_spi_dt_gpio_free(struct s3c64xx_spi_driver_data *sdd)
{
	unsigned int idx;
	for (idx = 0; idx < 3; idx++)
		gpio_free(sdd->gpios[idx]);
}

static struct s3c64xx_spi_info *s3c64xx_spi_parse_dt(struct device *dev)
{
	struct s3c64xx_spi_info *sci;
	u32 temp;

	sci = devm_kzalloc(dev, sizeof(*sci), GFP_KERNEL);
	if (!sci) {
		dev_err(dev, "memory allocation for spi_info failed\n");
		return ERR_PTR(-ENOMEM);
	}

	if (of_property_read_u32(dev->of_node, "samsung,spi-src-clk", &temp)) {
		dev_warn(dev, "spi bus clock parent not specified, using clock at index 0 as parent\n");
		sci->src_clk_nr = 0;
	} else {
		sci->src_clk_nr = temp;
	}

	if (of_property_read_u32(dev->of_node, "num-cs", &temp)) {
		dev_warn(dev, "number of chip select lines not specified, assuming 1 chip select line\n");
		sci->num_cs = 1;
	} else {
		sci->num_cs = temp;
	}

	return sci;
}
#else
static struct s3c64xx_spi_info *s3c64xx_spi_parse_dt(struct device *dev)
{
	return dev->platform_data;
}

static int s3c64xx_spi_parse_dt_gpio(struct s3c64xx_spi_driver_data *sdd)
{
	return -EINVAL;
}

static void s3c64xx_spi_dt_gpio_free(struct s3c64xx_spi_driver_data *sdd)
{
}
#endif

static const struct of_device_id s3c64xx_spi_dt_match[];

static inline struct s3c64xx_spi_port_config *s3c64xx_spi_get_port_config(
						struct platform_device *pdev)
{
#ifdef CONFIG_OF
	if (pdev->dev.of_node) {
		const struct of_device_id *match;
		match = of_match_node(s3c64xx_spi_dt_match, pdev->dev.of_node);
		return (struct s3c64xx_spi_port_config *)match->data;
	}
#endif
	return (struct s3c64xx_spi_port_config *)
			 platform_get_device_id(pdev)->driver_data;
}

static int s3c64xx_spi_probe(struct platform_device *pdev)
{
	struct resource	*mem_res;
	struct resource	*res;
	struct s3c64xx_spi_driver_data *sdd;
	struct s3c64xx_spi_info *sci = pdev->dev.platform_data;
	struct spi_master *master;
	int ret, irq;
	char clk_name[16];

	if (!sci && pdev->dev.of_node) {
		sci = s3c64xx_spi_parse_dt(&pdev->dev);
		if (IS_ERR(sci))
			return PTR_ERR(sci);
	}

	if (!sci) {
		dev_err(&pdev->dev, "platform_data missing!\n");
		return -ENODEV;
	}

	mem_res = platform_get_resource(pdev, IORESOURCE_MEM, 0);
	if (mem_res == NULL) {
		dev_err(&pdev->dev, "Unable to get SPI MEM resource\n");
		return -ENXIO;
	}

	irq = platform_get_irq(pdev, 0);
	if (irq < 0) {
		dev_warn(&pdev->dev, "Failed to get IRQ: %d\n", irq);
		return irq;
	}

	master = spi_alloc_master(&pdev->dev,
				sizeof(struct s3c64xx_spi_driver_data));
	if (master == NULL) {
		dev_err(&pdev->dev, "Unable to allocate SPI Master\n");
		return -ENOMEM;
	}

	platform_set_drvdata(pdev, master);

	sdd = spi_master_get_devdata(master);
	sdd->port_conf = s3c64xx_spi_get_port_config(pdev);
	sdd->master = master;
	sdd->cntrlr_info = sci;
	sdd->pdev = pdev;
	sdd->sfr_start = mem_res->start;
	if (pdev->dev.of_node) {
		ret = of_alias_get_id(pdev->dev.of_node, "spi");
		if (ret < 0) {
			dev_err(&pdev->dev, "failed to get alias id, errno %d\n",
				ret);
			goto err0;
		}
		sdd->port_id = ret;
	} else {
		sdd->port_id = pdev->id;
	}

	sdd->cur_bpw = 8;

	if (!sdd->pdev->dev.of_node) {
		res = platform_get_resource(pdev, IORESOURCE_DMA,  0);
		if (!res) {
			dev_err(&pdev->dev, "Unable to get SPI tx dma "
					"resource\n");
			return -ENXIO;
		}
		sdd->tx_dma.dmach = res->start;

		res = platform_get_resource(pdev, IORESOURCE_DMA,  1);
		if (!res) {
			dev_err(&pdev->dev, "Unable to get SPI rx dma "
					"resource\n");
			return -ENXIO;
		}
		sdd->rx_dma.dmach = res->start;
	}

	sdd->tx_dma.direction = DMA_MEM_TO_DEV;
	sdd->rx_dma.direction = DMA_DEV_TO_MEM;

	master->dev.of_node = pdev->dev.of_node;
	master->bus_num = sdd->port_id;
	master->setup = s3c64xx_spi_setup;
	master->cleanup = s3c64xx_spi_cleanup;
	master->prepare_transfer_hardware = s3c64xx_spi_prepare_transfer;
	master->transfer_one_message = s3c64xx_spi_transfer_one_message;
	master->unprepare_transfer_hardware = s3c64xx_spi_unprepare_transfer;
	master->num_chipselect = sci->num_cs;
	master->dma_alignment = 8;
	/* the spi->mode bits understood by this driver: */
	master->mode_bits = SPI_CPOL | SPI_CPHA | SPI_CS_HIGH;

	sdd->regs = devm_request_and_ioremap(&pdev->dev, mem_res);
	if (sdd->regs == NULL) {
		dev_err(&pdev->dev, "Unable to remap IO\n");
		ret = -ENXIO;
		goto err0;
	}

	if (!sci->cfg_gpio && pdev->dev.of_node) {
		if (s3c64xx_spi_parse_dt_gpio(sdd))
			return -EBUSY;
	} else if (sci->cfg_gpio == NULL || sci->cfg_gpio()) {
		dev_err(&pdev->dev, "Unable to config gpio\n");
		ret = -EBUSY;
		goto err0;
	}

	/* Setup clocks */
	sdd->clk = devm_clk_get(&pdev->dev, "spi");
	if (IS_ERR(sdd->clk)) {
		dev_err(&pdev->dev, "Unable to acquire clock 'spi'\n");
		ret = PTR_ERR(sdd->clk);
		goto err1;
	}

	if (clk_prepare_enable(sdd->clk)) {
		dev_err(&pdev->dev, "Couldn't enable clock 'spi'\n");
		ret = -EBUSY;
		goto err1;
	}

	sprintf(clk_name, "spi_busclk%d", sci->src_clk_nr);
	sdd->src_clk = devm_clk_get(&pdev->dev, clk_name);
	if (IS_ERR(sdd->src_clk)) {
		dev_err(&pdev->dev,
			"Unable to acquire clock '%s'\n", clk_name);
		ret = PTR_ERR(sdd->src_clk);
		goto err2;
	}

	if (clk_prepare_enable(sdd->src_clk)) {
		dev_err(&pdev->dev, "Couldn't enable clock '%s'\n", clk_name);
		ret = -EBUSY;
		goto err2;
	}

	/* Setup Deufult Mode */
	s3c64xx_spi_hwinit(sdd, sdd->port_id);

	spin_lock_init(&sdd->lock);
	init_completion(&sdd->xfer_completion);
	INIT_LIST_HEAD(&sdd->queue);

	ret = devm_request_irq(&pdev->dev, irq, s3c64xx_spi_irq, 0,
				"spi-s3c64xx", sdd);
	if (ret != 0) {
		dev_err(&pdev->dev, "Failed to request IRQ %d: %d\n",
			irq, ret);
		goto err3;
	}

	writel(S3C64XX_SPI_INT_RX_OVERRUN_EN | S3C64XX_SPI_INT_RX_UNDERRUN_EN |
	       S3C64XX_SPI_INT_TX_OVERRUN_EN | S3C64XX_SPI_INT_TX_UNDERRUN_EN,
	       sdd->regs + S3C64XX_SPI_INT_EN);

	if (spi_register_master(master)) {
		dev_err(&pdev->dev, "cannot register SPI master\n");
		ret = -EBUSY;
		goto err3;
	}

	dev_dbg(&pdev->dev, "Samsung SoC SPI Driver loaded for Bus SPI-%d with %d Slaves attached\n",
					sdd->port_id, master->num_chipselect);
	dev_dbg(&pdev->dev, "\tIOmem=[0x%x-0x%x]\tDMA=[Rx-%d, Tx-%d]\n",
					mem_res->end, mem_res->start,
					sdd->rx_dma.dmach, sdd->tx_dma.dmach);

	pm_runtime_enable(&pdev->dev);

	return 0;

err3:
	clk_disable_unprepare(sdd->src_clk);
err2:
	clk_disable_unprepare(sdd->clk);
err1:
	if (!sdd->cntrlr_info->cfg_gpio && pdev->dev.of_node)
		s3c64xx_spi_dt_gpio_free(sdd);
err0:
	platform_set_drvdata(pdev, NULL);
	spi_master_put(master);

	return ret;
}

static int s3c64xx_spi_remove(struct platform_device *pdev)
{
	struct spi_master *master = spi_master_get(platform_get_drvdata(pdev));
	struct s3c64xx_spi_driver_data *sdd = spi_master_get_devdata(master);

	pm_runtime_disable(&pdev->dev);

	spi_unregister_master(master);

	writel(0, sdd->regs + S3C64XX_SPI_INT_EN);

	clk_disable_unprepare(sdd->src_clk);

	clk_disable_unprepare(sdd->clk);

	if (!sdd->cntrlr_info->cfg_gpio && pdev->dev.of_node)
		s3c64xx_spi_dt_gpio_free(sdd);

	platform_set_drvdata(pdev, NULL);
	spi_master_put(master);

	return 0;
}

#ifdef CONFIG_PM
static int s3c64xx_spi_suspend(struct device *dev)
{
	struct spi_master *master = dev_get_drvdata(dev);
	struct s3c64xx_spi_driver_data *sdd = spi_master_get_devdata(master);

	spi_master_suspend(master);

	/* Disable the clock */
	clk_disable_unprepare(sdd->src_clk);
	clk_disable_unprepare(sdd->clk);

	if (!sdd->cntrlr_info->cfg_gpio && dev->of_node)
		s3c64xx_spi_dt_gpio_free(sdd);

	sdd->cur_speed = 0; /* Output Clock is stopped */

	return 0;
}

static int s3c64xx_spi_resume(struct device *dev)
{
	struct spi_master *master = dev_get_drvdata(dev);
	struct s3c64xx_spi_driver_data *sdd = spi_master_get_devdata(master);
	struct s3c64xx_spi_info *sci = sdd->cntrlr_info;

	if (!sci->cfg_gpio && dev->of_node)
		s3c64xx_spi_parse_dt_gpio(sdd);
	else
		sci->cfg_gpio();

	/* Enable the clock */
	clk_prepare_enable(sdd->src_clk);
	clk_prepare_enable(sdd->clk);

	s3c64xx_spi_hwinit(sdd, sdd->port_id);

	spi_master_resume(master);

	return 0;
}
#endif /* CONFIG_PM */

#ifdef CONFIG_PM_RUNTIME
static int s3c64xx_spi_runtime_suspend(struct device *dev)
{
	struct spi_master *master = dev_get_drvdata(dev);
	struct s3c64xx_spi_driver_data *sdd = spi_master_get_devdata(master);

	clk_disable_unprepare(sdd->clk);
	clk_disable_unprepare(sdd->src_clk);

	return 0;
}

static int s3c64xx_spi_runtime_resume(struct device *dev)
{
	struct spi_master *master = dev_get_drvdata(dev);
	struct s3c64xx_spi_driver_data *sdd = spi_master_get_devdata(master);

	clk_prepare_enable(sdd->src_clk);
	clk_prepare_enable(sdd->clk);

	return 0;
}
#endif /* CONFIG_PM_RUNTIME */

static const struct dev_pm_ops s3c64xx_spi_pm = {
	SET_SYSTEM_SLEEP_PM_OPS(s3c64xx_spi_suspend, s3c64xx_spi_resume)
	SET_RUNTIME_PM_OPS(s3c64xx_spi_runtime_suspend,
			   s3c64xx_spi_runtime_resume, NULL)
};

static struct s3c64xx_spi_port_config s3c2443_spi_port_config = {
	.fifo_lvl_mask	= { 0x7f },
	.rx_lvl_offset	= 13,
	.tx_st_done	= 21,
	.high_speed	= true,
};

static struct s3c64xx_spi_port_config s3c6410_spi_port_config = {
	.fifo_lvl_mask	= { 0x7f, 0x7F },
	.rx_lvl_offset	= 13,
	.tx_st_done	= 21,
};

static struct s3c64xx_spi_port_config s5p64x0_spi_port_config = {
	.fifo_lvl_mask	= { 0x1ff, 0x7F },
	.rx_lvl_offset	= 15,
	.tx_st_done	= 25,
};

static struct s3c64xx_spi_port_config s5pc100_spi_port_config = {
	.fifo_lvl_mask	= { 0x7f, 0x7F },
	.rx_lvl_offset	= 13,
	.tx_st_done	= 21,
	.high_speed	= true,
};

static struct s3c64xx_spi_port_config s5pv210_spi_port_config = {
	.fifo_lvl_mask	= { 0x1ff, 0x7F },
	.rx_lvl_offset	= 15,
	.tx_st_done	= 25,
	.high_speed	= true,
};

static struct s3c64xx_spi_port_config exynos4_spi_port_config = {
	.fifo_lvl_mask	= { 0x1ff, 0x7F, 0x7F },
	.rx_lvl_offset	= 15,
	.tx_st_done	= 25,
	.high_speed	= true,
	.clk_from_cmu	= true,
};

static struct platform_device_id s3c64xx_spi_driver_ids[] = {
	{
		.name		= "s3c2443-spi",
		.driver_data	= (kernel_ulong_t)&s3c2443_spi_port_config,
	}, {
		.name		= "s3c6410-spi",
		.driver_data	= (kernel_ulong_t)&s3c6410_spi_port_config,
	}, {
		.name		= "s5p64x0-spi",
		.driver_data	= (kernel_ulong_t)&s5p64x0_spi_port_config,
	}, {
		.name		= "s5pc100-spi",
		.driver_data	= (kernel_ulong_t)&s5pc100_spi_port_config,
	}, {
		.name		= "s5pv210-spi",
		.driver_data	= (kernel_ulong_t)&s5pv210_spi_port_config,
	}, {
		.name		= "exynos4210-spi",
		.driver_data	= (kernel_ulong_t)&exynos4_spi_port_config,
	},
	{ },
};

#ifdef CONFIG_OF
static const struct of_device_id s3c64xx_spi_dt_match[] = {
	{ .compatible = "samsung,exynos4210-spi",
			.data = (void *)&exynos4_spi_port_config,
	},
	{ },
};
MODULE_DEVICE_TABLE(of, s3c64xx_spi_dt_match);
#endif /* CONFIG_OF */

static struct platform_driver s3c64xx_spi_driver = {
	.driver = {
		.name	= "s3c64xx-spi",
		.owner = THIS_MODULE,
		.pm = &s3c64xx_spi_pm,
		.of_match_table = of_match_ptr(s3c64xx_spi_dt_match),
	},
	.remove = s3c64xx_spi_remove,
	.id_table = s3c64xx_spi_driver_ids,
};
MODULE_ALIAS("platform:s3c64xx-spi");

static int __init s3c64xx_spi_init(void)
{
	return platform_driver_probe(&s3c64xx_spi_driver, s3c64xx_spi_probe);
}
subsys_initcall(s3c64xx_spi_init);

static void __exit s3c64xx_spi_exit(void)
{
	platform_driver_unregister(&s3c64xx_spi_driver);
}
module_exit(s3c64xx_spi_exit);

MODULE_AUTHOR("Jaswinder Singh <jassi.brar@samsung.com>");
MODULE_DESCRIPTION("S3C64XX SPI Controller Driver");
MODULE_LICENSE("GPL");<|MERGE_RESOLUTION|>--- conflicted
+++ resolved
@@ -1051,52 +1051,6 @@
 	flush_fifo(sdd);
 }
 
-<<<<<<< HEAD
-static int s3c64xx_spi_get_dmares(
-			struct s3c64xx_spi_driver_data *sdd, bool tx)
-{
-	struct platform_device *pdev = sdd->pdev;
-	struct s3c64xx_spi_dma_data *dma_data;
-	struct property *prop;
-	struct resource *res;
-	char prop_name[15], *chan_str;
-
-	if (tx) {
-		dma_data = &sdd->tx_dma;
-		dma_data->direction = DMA_MEM_TO_DEV;
-		chan_str = "tx";
-	} else {
-		dma_data = &sdd->rx_dma;
-		dma_data->direction = DMA_DEV_TO_MEM;
-		chan_str = "rx";
-	}
-
-	if (!sdd->pdev->dev.of_node) {
-		res = platform_get_resource(pdev, IORESOURCE_DMA, tx ? 0 : 1);
-		if (!res) {
-			dev_err(&pdev->dev, "Unable to get SPI-%s dma resource\n",
-				chan_str);
-			return -ENXIO;
-		}
-		dma_data->dmach = res->start;
-		return 0;
-	}
-
-	sprintf(prop_name, "%s-dma-channel", chan_str);
-	prop = of_find_property(pdev->dev.of_node, prop_name, NULL);
-	if (!prop) {
-		dev_err(&pdev->dev, "%s dma channel property not specified\n",
-					chan_str);
-		return -ENXIO;
-	}
-
-	dma_data->dmach = DMACH_DT_PROP;
-	dma_data->dma_prop = prop;
-	return 0;
-}
-
-=======
->>>>>>> b531f81b
 #ifdef CONFIG_OF
 static int s3c64xx_spi_parse_dt_gpio(struct s3c64xx_spi_driver_data *sdd)
 {
