--- conflicted
+++ resolved
@@ -149,11 +149,6 @@
 	  for peripheral mode support.
 	  Say 'Y' or 'M' if you have one such device.
 
-<<<<<<< HEAD
-config USB_DWC3_XILINX
-	tristate "Xilinx Platforms"
-	depends on (ARCH_ZYNQMP || ARCH_VERSAL) && OF && REGULATOR
-=======
 config USB_DWC3_IMX8MP
 	tristate "NXP iMX8MP Platform"
 	depends on OF && COMMON_CLK
@@ -166,8 +161,7 @@
 
 config USB_DWC3_XILINX
 	tristate "Xilinx Platforms"
-	depends on (ARCH_ZYNQMP || ARCH_VERSAL) && OF
->>>>>>> 8bb7eca9
+	depends on (ARCH_ZYNQMP || ARCH_VERSAL) && OF && REGULATOR
 	default USB_DWC3
 	help
 	  Support Xilinx SoCs with DesignWare Core USB3 IP.
