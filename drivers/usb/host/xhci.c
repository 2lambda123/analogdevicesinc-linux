--- conflicted
+++ resolved
@@ -199,7 +199,6 @@
 	if (xhci->quirks & XHCI_INTEL_HOST)
 		udelay(1000);
 
-<<<<<<< HEAD
 	ret = xhci_handshake(&xhci->op_regs->command,
 #ifdef CONFIG_USB_DWC3_OTG
 			CMD_LRESET,
@@ -207,9 +206,6 @@
 			CMD_RESET,
 #endif
 			0, timeout_us);
-=======
-	ret = xhci_handshake(&xhci->op_regs->command, CMD_RESET, 0, timeout_us);
->>>>>>> 45451e80
 	if (ret)
 		return ret;
 
@@ -1103,7 +1099,6 @@
 	int			retval = 0;
 	bool			comp_timer_running = false;
 	bool			pending_portevent = false;
-	bool			reinit_xhc = false;
 
 	if (!hcd->state)
 		return 0;
@@ -1120,11 +1115,10 @@
 	set_bit(HCD_FLAG_HW_ACCESSIBLE, &xhci->shared_hcd->flags);
 
 	spin_lock_irq(&xhci->lock);
-
-	if (hibernated || xhci->quirks & XHCI_RESET_ON_RESUME || xhci->broken_suspend)
-		reinit_xhc = true;
-
-	if (!reinit_xhc) {
+	if ((xhci->quirks & XHCI_RESET_ON_RESUME) || xhci->broken_suspend)
+		hibernated = true;
+
+	if (!hibernated) {
 		/*
 		 * Some controllers might lose power during suspend, so wait
 		 * for controller not ready bit to clear, just as in xHC init.
@@ -1157,17 +1151,12 @@
 			spin_unlock_irq(&xhci->lock);
 			return -ETIMEDOUT;
 		}
-	}
-
-	temp = readl(&xhci->op_regs->status);
-
-	/* re-initialize the HC on Restore Error, or Host Controller Error */
-	if (temp & (STS_SRE | STS_HCE)) {
-		reinit_xhc = true;
-		xhci_warn(xhci, "xHC error in resume, USBSTS 0x%x, Reinit\n", temp);
-	}
-
-	if (reinit_xhc) {
+		temp = readl(&xhci->op_regs->status);
+	}
+
+	/* If restore operation fails, re-initialize the HC during resume */
+	if ((temp & STS_SRE) || hibernated) {
+
 		if ((xhci->quirks & XHCI_COMP_MODE_QUIRK) &&
 				!(xhci_all_ports_seen_u0(xhci))) {
 			del_timer_sync(&xhci->comp_mode_recovery_timer);
@@ -1623,12 +1612,9 @@
 	struct urb_priv	*urb_priv;
 	int num_tds;
 
-	if (!urb)
+	if (!urb || xhci_check_args(hcd, urb->dev, urb->ep,
+					true, true, __func__) <= 0)
 		return -EINVAL;
-	ret = xhci_check_args(hcd, urb->dev, urb->ep,
-					true, true, __func__);
-	if (ret <= 0)
-		return ret ? ret : -EINVAL;
 
 	slot_id = urb->dev->slot_id;
 	ep_index = xhci_get_endpoint_index(&urb->ep->desc);
@@ -3358,7 +3344,7 @@
 		return -EINVAL;
 	ret = xhci_check_args(xhci_to_hcd(xhci), udev, ep, 1, true, __func__);
 	if (ret <= 0)
-		return ret ? ret : -EINVAL;
+		return -EINVAL;
 	if (usb_ss_max_streams(&ep->ss_ep_comp) == 0) {
 		xhci_warn(xhci, "WARN: SuperSpeed Endpoint Companion"
 				" descriptor for ep 0x%x does not support streams\n",
