// SPDX-License-Identifier: GPL-2.0
/*
 * xHCI host controller driver
 *
 * Copyright (C) 2008 Intel Corp.
 *
 * Author: Sarah Sharp
 * Some code borrowed from the Linux EHCI driver.
 */


#include <linux/slab.h>
#include <asm/unaligned.h>
#include <linux/bitfield.h>

#include "xhci.h"
#include "xhci-trace.h"

#define	PORT_WAKE_BITS	(PORT_WKOC_E | PORT_WKDISC_E | PORT_WKCONN_E)
#define	PORT_RWC_BITS	(PORT_CSC | PORT_PEC | PORT_WRC | PORT_OCC | \
			 PORT_RC | PORT_PLC | PORT_PE)

/* Default sublink speed attribute of each lane */
static u32 ssp_cap_default_ssa[] = {
	0x00050034, /* USB 3.0 SS Gen1x1 id:4 symmetric rx 5Gbps */
	0x000500b4, /* USB 3.0 SS Gen1x1 id:4 symmetric tx 5Gbps */
	0x000a4035, /* USB 3.1 SSP Gen2x1 id:5 symmetric rx 10Gbps */
	0x000a40b5, /* USB 3.1 SSP Gen2x1 id:5 symmetric tx 10Gbps */
	0x00054036, /* USB 3.2 SSP Gen1x2 id:6 symmetric rx 5Gbps */
	0x000540b6, /* USB 3.2 SSP Gen1x2 id:6 symmetric tx 5Gbps */
	0x000a4037, /* USB 3.2 SSP Gen2x2 id:7 symmetric rx 10Gbps */
	0x000a40b7, /* USB 3.2 SSP Gen2x2 id:7 symmetric tx 10Gbps */
};

static int xhci_create_usb3x_bos_desc(struct xhci_hcd *xhci, char *buf,
				      u16 wLength)
{
	struct usb_bos_descriptor	*bos;
	struct usb_ss_cap_descriptor	*ss_cap;
	struct usb_ssp_cap_descriptor	*ssp_cap;
	struct xhci_port_cap		*port_cap = NULL;
	u16				bcdUSB;
	u32				reg;
	u32				min_rate = 0;
	u8				min_ssid;
	u8				ssac;
	u8				ssic;
	int				offset;
	int				i;

	/* BOS descriptor */
	bos = (struct usb_bos_descriptor *)buf;
	bos->bLength = USB_DT_BOS_SIZE;
	bos->bDescriptorType = USB_DT_BOS;
	bos->wTotalLength = cpu_to_le16(USB_DT_BOS_SIZE +
					USB_DT_USB_SS_CAP_SIZE);
	bos->bNumDeviceCaps = 1;

	/* Create the descriptor for port with the highest revision */
	for (i = 0; i < xhci->num_port_caps; i++) {
		u8 major = xhci->port_caps[i].maj_rev;
		u8 minor = xhci->port_caps[i].min_rev;
		u16 rev = (major << 8) | minor;

		if (i == 0 || bcdUSB < rev) {
			bcdUSB = rev;
			port_cap = &xhci->port_caps[i];
		}
	}

	if (bcdUSB >= 0x0310) {
		if (port_cap->psi_count) {
			u8 num_sym_ssa = 0;

			for (i = 0; i < port_cap->psi_count; i++) {
				if ((port_cap->psi[i] & PLT_MASK) == PLT_SYM)
					num_sym_ssa++;
			}

			ssac = port_cap->psi_count + num_sym_ssa - 1;
			ssic = port_cap->psi_uid_count - 1;
		} else {
			if (bcdUSB >= 0x0320)
				ssac = 7;
			else
				ssac = 3;

			ssic = (ssac + 1) / 2 - 1;
		}

		bos->bNumDeviceCaps++;
		bos->wTotalLength = cpu_to_le16(USB_DT_BOS_SIZE +
						USB_DT_USB_SS_CAP_SIZE +
						USB_DT_USB_SSP_CAP_SIZE(ssac));
	}

	if (wLength < USB_DT_BOS_SIZE + USB_DT_USB_SS_CAP_SIZE)
		return wLength;

	/* SuperSpeed USB Device Capability */
	ss_cap = (struct usb_ss_cap_descriptor *)&buf[USB_DT_BOS_SIZE];
	ss_cap->bLength = USB_DT_USB_SS_CAP_SIZE;
	ss_cap->bDescriptorType = USB_DT_DEVICE_CAPABILITY;
	ss_cap->bDevCapabilityType = USB_SS_CAP_TYPE;
	ss_cap->bmAttributes = 0; /* set later */
	ss_cap->wSpeedSupported = cpu_to_le16(USB_5GBPS_OPERATION);
	ss_cap->bFunctionalitySupport = USB_LOW_SPEED_OPERATION;
	ss_cap->bU1devExitLat = 0; /* set later */
	ss_cap->bU2DevExitLat = 0; /* set later */

	reg = readl(&xhci->cap_regs->hcc_params);
	if (HCC_LTC(reg))
		ss_cap->bmAttributes |= USB_LTM_SUPPORT;

	if ((xhci->quirks & XHCI_LPM_SUPPORT)) {
		reg = readl(&xhci->cap_regs->hcs_params3);
		ss_cap->bU1devExitLat = HCS_U1_LATENCY(reg);
		ss_cap->bU2DevExitLat = cpu_to_le16(HCS_U2_LATENCY(reg));
	}

	if (wLength < le16_to_cpu(bos->wTotalLength))
		return wLength;

	if (bcdUSB < 0x0310)
		return le16_to_cpu(bos->wTotalLength);

	ssp_cap = (struct usb_ssp_cap_descriptor *)&buf[USB_DT_BOS_SIZE +
		USB_DT_USB_SS_CAP_SIZE];
	ssp_cap->bLength = USB_DT_USB_SSP_CAP_SIZE(ssac);
	ssp_cap->bDescriptorType = USB_DT_DEVICE_CAPABILITY;
	ssp_cap->bDevCapabilityType = USB_SSP_CAP_TYPE;
	ssp_cap->bReserved = 0;
	ssp_cap->wReserved = 0;
	ssp_cap->bmAttributes =
		cpu_to_le32(FIELD_PREP(USB_SSP_SUBLINK_SPEED_ATTRIBS, ssac) |
			    FIELD_PREP(USB_SSP_SUBLINK_SPEED_IDS, ssic));

	if (!port_cap->psi_count) {
		for (i = 0; i < ssac + 1; i++)
			ssp_cap->bmSublinkSpeedAttr[i] =
				cpu_to_le32(ssp_cap_default_ssa[i]);

		min_ssid = 4;
		goto out;
	}

	offset = 0;
	for (i = 0; i < port_cap->psi_count; i++) {
		u32 psi;
		u32 attr;
		u8 ssid;
		u8 lp;
		u8 lse;
		u8 psie;
		u16 lane_mantissa;
		u16 psim;
		u16 plt;

		psi = port_cap->psi[i];
		ssid = XHCI_EXT_PORT_PSIV(psi);
		lp = XHCI_EXT_PORT_LP(psi);
		psie = XHCI_EXT_PORT_PSIE(psi);
		psim = XHCI_EXT_PORT_PSIM(psi);
		plt = psi & PLT_MASK;

		lse = psie;
		lane_mantissa = psim;

		/* Shift to Gbps and set SSP Link Protocol if 10Gpbs */
		for (; psie < USB_SSP_SUBLINK_SPEED_LSE_GBPS; psie++)
			psim /= 1000;

		if (!min_rate || psim < min_rate) {
			min_ssid = ssid;
			min_rate = psim;
		}

		/* Some host controllers don't set the link protocol for SSP */
		if (psim >= 10)
			lp = USB_SSP_SUBLINK_SPEED_LP_SSP;

		/*
		 * PSIM and PSIE represent the total speed of PSI. The BOS
		 * descriptor SSP sublink speed attribute lane mantissa
		 * describes the lane speed. E.g. PSIM and PSIE for gen2x2
		 * is 20Gbps, but the BOS descriptor lane speed mantissa is
		 * 10Gbps. Check and modify the mantissa value to match the
		 * lane speed.
		 */
		if (bcdUSB == 0x0320 && plt == PLT_SYM) {
			/*
			 * The PSI dword for gen1x2 and gen2x1 share the same
			 * values. But the lane speed for gen1x2 is 5Gbps while
			 * gen2x1 is 10Gbps. If the previous PSI dword SSID is
			 * 5 and the PSIE and PSIM match with SSID 6, let's
			 * assume that the controller follows the default speed
			 * id with SSID 6 for gen1x2.
			 */
			if (ssid == 6 && psie == 3 && psim == 10 && i) {
				u32 prev = port_cap->psi[i - 1];

				if ((prev & PLT_MASK) == PLT_SYM &&
				    XHCI_EXT_PORT_PSIV(prev) == 5 &&
				    XHCI_EXT_PORT_PSIE(prev) == 3 &&
				    XHCI_EXT_PORT_PSIM(prev) == 10) {
					lse = USB_SSP_SUBLINK_SPEED_LSE_GBPS;
					lane_mantissa = 5;
				}
			}

			if (psie == 3 && psim > 10) {
				lse = USB_SSP_SUBLINK_SPEED_LSE_GBPS;
				lane_mantissa = 10;
			}
		}

		attr = (FIELD_PREP(USB_SSP_SUBLINK_SPEED_SSID, ssid) |
			FIELD_PREP(USB_SSP_SUBLINK_SPEED_LP, lp) |
			FIELD_PREP(USB_SSP_SUBLINK_SPEED_LSE, lse) |
			FIELD_PREP(USB_SSP_SUBLINK_SPEED_LSM, lane_mantissa));

		switch (plt) {
		case PLT_SYM:
			attr |= FIELD_PREP(USB_SSP_SUBLINK_SPEED_ST,
					   USB_SSP_SUBLINK_SPEED_ST_SYM_RX);
			ssp_cap->bmSublinkSpeedAttr[offset++] = cpu_to_le32(attr);

			attr &= ~USB_SSP_SUBLINK_SPEED_ST;
			attr |= FIELD_PREP(USB_SSP_SUBLINK_SPEED_ST,
					   USB_SSP_SUBLINK_SPEED_ST_SYM_TX);
			ssp_cap->bmSublinkSpeedAttr[offset++] = cpu_to_le32(attr);
			break;
		case PLT_ASYM_RX:
			attr |= FIELD_PREP(USB_SSP_SUBLINK_SPEED_ST,
					   USB_SSP_SUBLINK_SPEED_ST_ASYM_RX);
			ssp_cap->bmSublinkSpeedAttr[offset++] = cpu_to_le32(attr);
			break;
		case PLT_ASYM_TX:
			attr |= FIELD_PREP(USB_SSP_SUBLINK_SPEED_ST,
					   USB_SSP_SUBLINK_SPEED_ST_ASYM_TX);
			ssp_cap->bmSublinkSpeedAttr[offset++] = cpu_to_le32(attr);
			break;
		}
	}
out:
	ssp_cap->wFunctionalitySupport =
		cpu_to_le16(FIELD_PREP(USB_SSP_MIN_SUBLINK_SPEED_ATTRIBUTE_ID,
				       min_ssid) |
			    FIELD_PREP(USB_SSP_MIN_RX_LANE_COUNT, 1) |
			    FIELD_PREP(USB_SSP_MIN_TX_LANE_COUNT, 1));

	return le16_to_cpu(bos->wTotalLength);
}

static void xhci_common_hub_descriptor(struct xhci_hcd *xhci,
		struct usb_hub_descriptor *desc, int ports)
{
	u16 temp;

	desc->bHubContrCurrent = 0;

	desc->bNbrPorts = ports;
	temp = 0;
	/* Bits 1:0 - support per-port power switching, or power always on */
	if (HCC_PPC(xhci->hcc_params))
		temp |= HUB_CHAR_INDV_PORT_LPSM;
	else
		temp |= HUB_CHAR_NO_LPSM;
	/* Bit  2 - root hubs are not part of a compound device */
	/* Bits 4:3 - individual port over current protection */
	temp |= HUB_CHAR_INDV_PORT_OCPM;
	/* Bits 6:5 - no TTs in root ports */
	/* Bit  7 - no port indicators */
	desc->wHubCharacteristics = cpu_to_le16(temp);
}

/* Fill in the USB 2.0 roothub descriptor */
static void xhci_usb2_hub_descriptor(struct usb_hcd *hcd, struct xhci_hcd *xhci,
		struct usb_hub_descriptor *desc)
{
	int ports;
	u16 temp;
	__u8 port_removable[(USB_MAXCHILDREN + 1 + 7) / 8];
	u32 portsc;
	unsigned int i;
	struct xhci_hub *rhub;

	rhub = &xhci->usb2_rhub;
	ports = rhub->num_ports;
	xhci_common_hub_descriptor(xhci, desc, ports);
	desc->bDescriptorType = USB_DT_HUB;
	temp = 1 + (ports / 8);
	desc->bDescLength = USB_DT_HUB_NONVAR_SIZE + 2 * temp;
	desc->bPwrOn2PwrGood = 10;	/* xhci section 5.4.8 says 20ms */

	/* The Device Removable bits are reported on a byte granularity.
	 * If the port doesn't exist within that byte, the bit is set to 0.
	 */
	memset(port_removable, 0, sizeof(port_removable));
	for (i = 0; i < ports; i++) {
		portsc = readl(rhub->ports[i]->addr);
		/* If a device is removable, PORTSC reports a 0, same as in the
		 * hub descriptor DeviceRemovable bits.
		 */
		if (portsc & PORT_DEV_REMOVE)
			/* This math is hairy because bit 0 of DeviceRemovable
			 * is reserved, and bit 1 is for port 1, etc.
			 */
			port_removable[(i + 1) / 8] |= 1 << ((i + 1) % 8);
	}

	/* ch11.h defines a hub descriptor that has room for USB_MAXCHILDREN
	 * ports on it.  The USB 2.0 specification says that there are two
	 * variable length fields at the end of the hub descriptor:
	 * DeviceRemovable and PortPwrCtrlMask.  But since we can have less than
	 * USB_MAXCHILDREN ports, we may need to use the DeviceRemovable array
	 * to set PortPwrCtrlMask bits.  PortPwrCtrlMask must always be set to
	 * 0xFF, so we initialize the both arrays (DeviceRemovable and
	 * PortPwrCtrlMask) to 0xFF.  Then we set the DeviceRemovable for each
	 * set of ports that actually exist.
	 */
	memset(desc->u.hs.DeviceRemovable, 0xff,
			sizeof(desc->u.hs.DeviceRemovable));
	memset(desc->u.hs.PortPwrCtrlMask, 0xff,
			sizeof(desc->u.hs.PortPwrCtrlMask));

	for (i = 0; i < (ports + 1 + 7) / 8; i++)
		memset(&desc->u.hs.DeviceRemovable[i], port_removable[i],
				sizeof(__u8));
}

/* Fill in the USB 3.0 roothub descriptor */
static void xhci_usb3_hub_descriptor(struct usb_hcd *hcd, struct xhci_hcd *xhci,
		struct usb_hub_descriptor *desc)
{
	int ports;
	u16 port_removable;
	u32 portsc;
	unsigned int i;
	struct xhci_hub *rhub;

	rhub = &xhci->usb3_rhub;
	ports = rhub->num_ports;
	xhci_common_hub_descriptor(xhci, desc, ports);
	desc->bDescriptorType = USB_DT_SS_HUB;
	desc->bDescLength = USB_DT_SS_HUB_SIZE;
	desc->bPwrOn2PwrGood = 50;	/* usb 3.1 may fail if less than 100ms */

	/* header decode latency should be zero for roothubs,
	 * see section 4.23.5.2.
	 */
	desc->u.ss.bHubHdrDecLat = 0;
	desc->u.ss.wHubDelay = 0;

	port_removable = 0;
	/* bit 0 is reserved, bit 1 is for port 1, etc. */
	for (i = 0; i < ports; i++) {
		portsc = readl(rhub->ports[i]->addr);
		if (portsc & PORT_DEV_REMOVE)
			port_removable |= 1 << (i + 1);
	}

	desc->u.ss.DeviceRemovable = cpu_to_le16(port_removable);
}

static void xhci_hub_descriptor(struct usb_hcd *hcd, struct xhci_hcd *xhci,
		struct usb_hub_descriptor *desc)
{

	if (hcd->speed >= HCD_USB3)
		xhci_usb3_hub_descriptor(hcd, xhci, desc);
	else
		xhci_usb2_hub_descriptor(hcd, xhci, desc);

}

static unsigned int xhci_port_speed(unsigned int port_status)
{
	if (DEV_LOWSPEED(port_status))
		return USB_PORT_STAT_LOW_SPEED;
	if (DEV_HIGHSPEED(port_status))
		return USB_PORT_STAT_HIGH_SPEED;
	/*
	 * FIXME: Yes, we should check for full speed, but the core uses that as
	 * a default in portspeed() in usb/core/hub.c (which is the only place
	 * USB_PORT_STAT_*_SPEED is used).
	 */
	return 0;
}

/*
 * These bits are Read Only (RO) and should be saved and written to the
 * registers: 0, 3, 10:13, 30
 * connect status, over-current status, port speed, and device removable.
 * connect status and port speed are also sticky - meaning they're in
 * the AUX well and they aren't changed by a hot, warm, or cold reset.
 */
#define	XHCI_PORT_RO	((1<<0) | (1<<3) | (0xf<<10) | (1<<30))
/*
 * These bits are RW; writing a 0 clears the bit, writing a 1 sets the bit:
 * bits 5:8, 9, 14:15, 25:27
 * link state, port power, port indicator state, "wake on" enable state
 */
#define XHCI_PORT_RWS	((0xf<<5) | (1<<9) | (0x3<<14) | (0x7<<25))
/*
 * These bits are RW; writing a 1 sets the bit, writing a 0 has no effect:
 * bit 4 (port reset)
 */
#define	XHCI_PORT_RW1S	((1<<4))
/*
 * These bits are RW; writing a 1 clears the bit, writing a 0 has no effect:
 * bits 1, 17, 18, 19, 20, 21, 22, 23
 * port enable/disable, and
 * change bits: connect, PED, warm port reset changed (reserved zero for USB 2.0 ports),
 * over-current, reset, link state, and L1 change
 */
#define XHCI_PORT_RW1CS	((1<<1) | (0x7f<<17))
/*
 * Bit 16 is RW, and writing a '1' to it causes the link state control to be
 * latched in
 */
#define	XHCI_PORT_RW	((1<<16))
/*
 * These bits are Reserved Zero (RsvdZ) and zero should be written to them:
 * bits 2, 24, 28:31
 */
#define	XHCI_PORT_RZ	((1<<2) | (1<<24) | (0xf<<28))

/*
 * Given a port state, this function returns a value that would result in the
 * port being in the same state, if the value was written to the port status
 * control register.
 * Save Read Only (RO) bits and save read/write bits where
 * writing a 0 clears the bit and writing a 1 sets the bit (RWS).
 * For all other types (RW1S, RW1CS, RW, and RZ), writing a '0' has no effect.
 */
u32 xhci_port_state_to_neutral(u32 state)
{
	/* Save read-only status and port state */
	return (state & XHCI_PORT_RO) | (state & XHCI_PORT_RWS);
}

/*
 * find slot id based on port number.
 * @port: The one-based port number from one of the two split roothubs.
 */
int xhci_find_slot_id_by_port(struct usb_hcd *hcd, struct xhci_hcd *xhci,
		u16 port)
{
	int slot_id;
	int i;
	enum usb_device_speed speed;

	slot_id = 0;
	for (i = 0; i < MAX_HC_SLOTS; i++) {
		if (!xhci->devs[i] || !xhci->devs[i]->udev)
			continue;
		speed = xhci->devs[i]->udev->speed;
		if (((speed >= USB_SPEED_SUPER) == (hcd->speed >= HCD_USB3))
				&& xhci->devs[i]->fake_port == port) {
			slot_id = i;
			break;
		}
	}

	return slot_id;
}

/*
 * Stop device
 * It issues stop endpoint command for EP 0 to 30. And wait the last command
 * to complete.
 * suspend will set to 1, if suspend bit need to set in command.
 */
static int xhci_stop_device(struct xhci_hcd *xhci, int slot_id, int suspend)
{
	struct xhci_virt_device *virt_dev;
	struct xhci_command *cmd;
	unsigned long flags;
	int ret;
	int i;

	ret = 0;
	virt_dev = xhci->devs[slot_id];
	if (!virt_dev)
		return -ENODEV;

	trace_xhci_stop_device(virt_dev);

	cmd = xhci_alloc_command(xhci, true, GFP_NOIO);
	if (!cmd)
		return -ENOMEM;

	spin_lock_irqsave(&xhci->lock, flags);
	for (i = LAST_EP_INDEX; i > 0; i--) {
		if (virt_dev->eps[i].ring && virt_dev->eps[i].ring->dequeue) {
			struct xhci_ep_ctx *ep_ctx;
			struct xhci_command *command;

			ep_ctx = xhci_get_ep_ctx(xhci, virt_dev->out_ctx, i);

			/* Check ep is running, required by AMD SNPS 3.1 xHC */
			if (GET_EP_CTX_STATE(ep_ctx) != EP_STATE_RUNNING)
				continue;

			command = xhci_alloc_command(xhci, false, GFP_NOWAIT);
			if (!command) {
				spin_unlock_irqrestore(&xhci->lock, flags);
				ret = -ENOMEM;
				goto cmd_cleanup;
			}

			ret = xhci_queue_stop_endpoint(xhci, command, slot_id,
						       i, suspend);
			if (ret) {
				spin_unlock_irqrestore(&xhci->lock, flags);
				xhci_free_command(xhci, command);
				goto cmd_cleanup;
			}
		}
	}
	ret = xhci_queue_stop_endpoint(xhci, cmd, slot_id, 0, suspend);
	if (ret) {
		spin_unlock_irqrestore(&xhci->lock, flags);
		goto cmd_cleanup;
	}

	xhci_ring_cmd_db(xhci);
	spin_unlock_irqrestore(&xhci->lock, flags);

	/* Wait for last stop endpoint command to finish */
	wait_for_completion(cmd->completion);

	if (cmd->status == COMP_COMMAND_ABORTED ||
	    cmd->status == COMP_COMMAND_RING_STOPPED) {
		xhci_warn(xhci, "Timeout while waiting for stop endpoint command\n");
		ret = -ETIME;
	}

cmd_cleanup:
	xhci_free_command(xhci, cmd);
	return ret;
}

/*
 * Ring device, it rings the all doorbells unconditionally.
 */
void xhci_ring_device(struct xhci_hcd *xhci, int slot_id)
{
	int i, s;
	struct xhci_virt_ep *ep;

	for (i = 0; i < LAST_EP_INDEX + 1; i++) {
		ep = &xhci->devs[slot_id]->eps[i];

		if (ep->ep_state & EP_HAS_STREAMS) {
			for (s = 1; s < ep->stream_info->num_streams; s++)
				xhci_ring_ep_doorbell(xhci, slot_id, i, s);
		} else if (ep->ring && ep->ring->dequeue) {
			xhci_ring_ep_doorbell(xhci, slot_id, i, 0);
		}
	}

	return;
}

static void xhci_disable_port(struct usb_hcd *hcd, struct xhci_hcd *xhci,
		u16 wIndex, __le32 __iomem *addr, u32 port_status)
{
	/* Don't allow the USB core to disable SuperSpeed ports. */
	if (hcd->speed >= HCD_USB3) {
		xhci_dbg(xhci, "Ignoring request to disable "
				"SuperSpeed port.\n");
		return;
	}

	if (xhci->quirks & XHCI_BROKEN_PORT_PED) {
		xhci_dbg(xhci,
			 "Broken Port Enabled/Disabled, ignoring port disable request.\n");
		return;
	}

	/* Write 1 to disable the port */
	writel(port_status | PORT_PE, addr);
	port_status = readl(addr);
	xhci_dbg(xhci, "disable port %d-%d, portsc: 0x%x\n",
		 hcd->self.busnum, wIndex + 1, port_status);
}

static void xhci_clear_port_change_bit(struct xhci_hcd *xhci, u16 wValue,
		u16 wIndex, __le32 __iomem *addr, u32 port_status)
{
	char *port_change_bit;
	u32 status;

	switch (wValue) {
	case USB_PORT_FEAT_C_RESET:
		status = PORT_RC;
		port_change_bit = "reset";
		break;
	case USB_PORT_FEAT_C_BH_PORT_RESET:
		status = PORT_WRC;
		port_change_bit = "warm(BH) reset";
		break;
	case USB_PORT_FEAT_C_CONNECTION:
		status = PORT_CSC;
		port_change_bit = "connect";
		break;
	case USB_PORT_FEAT_C_OVER_CURRENT:
		status = PORT_OCC;
		port_change_bit = "over-current";
		break;
	case USB_PORT_FEAT_C_ENABLE:
		status = PORT_PEC;
		port_change_bit = "enable/disable";
		break;
	case USB_PORT_FEAT_C_SUSPEND:
		status = PORT_PLC;
		port_change_bit = "suspend/resume";
		break;
	case USB_PORT_FEAT_C_PORT_LINK_STATE:
		status = PORT_PLC;
		port_change_bit = "link state";
		break;
	case USB_PORT_FEAT_C_PORT_CONFIG_ERROR:
		status = PORT_CEC;
		port_change_bit = "config error";
		break;
	default:
		/* Should never happen */
		return;
	}
	/* Change bits are all write 1 to clear */
	writel(port_status | status, addr);
	port_status = readl(addr);

	xhci_dbg(xhci, "clear port%d %s change, portsc: 0x%x\n",
		 wIndex + 1, port_change_bit, port_status);
}

struct xhci_hub *xhci_get_rhub(struct usb_hcd *hcd)
{
	struct xhci_hcd	*xhci = hcd_to_xhci(hcd);

	if (hcd->speed >= HCD_USB3)
		return &xhci->usb3_rhub;
	return &xhci->usb2_rhub;
}

/*
 * xhci_set_port_power() must be called with xhci->lock held.
 * It will release and re-aquire the lock while calling ACPI
 * method.
 */
static void xhci_set_port_power(struct xhci_hcd *xhci, struct usb_hcd *hcd,
				u16 index, bool on, unsigned long *flags)
	__must_hold(&xhci->lock)
{
	struct xhci_hub *rhub;
	struct xhci_port *port;
	u32 temp;

	rhub = xhci_get_rhub(hcd);
	port = rhub->ports[index];
	temp = readl(port->addr);

	xhci_dbg(xhci, "set port power %d-%d %s, portsc: 0x%x\n",
		 hcd->self.busnum, index + 1, on ? "ON" : "OFF", temp);

	temp = xhci_port_state_to_neutral(temp);

	if (on) {
		/* Power on */
		writel(temp | PORT_POWER, port->addr);
		readl(port->addr);
	} else {
		/* Power off */
		writel(temp & ~PORT_POWER, port->addr);
	}

	spin_unlock_irqrestore(&xhci->lock, *flags);
	temp = usb_acpi_power_manageable(hcd->self.root_hub,
					index);
	if (temp)
		usb_acpi_set_power_state(hcd->self.root_hub,
			index, on);
	spin_lock_irqsave(&xhci->lock, *flags);
}

static void xhci_port_set_test_mode(struct xhci_hcd *xhci,
	u16 test_mode, u16 wIndex)
{
	u32 temp;
	struct xhci_port *port;

	/* xhci only supports test mode for usb2 ports */
	port = xhci->usb2_rhub.ports[wIndex];
	temp = readl(port->addr + PORTPMSC);
	temp |= test_mode << PORT_TEST_MODE_SHIFT;
	writel(temp, port->addr + PORTPMSC);
	xhci->test_mode = test_mode;
	if (test_mode == USB_TEST_FORCE_ENABLE)
		xhci_start(xhci);
}

static int xhci_enter_test_mode(struct xhci_hcd *xhci,
				u16 test_mode, u16 wIndex, unsigned long *flags)
	__must_hold(&xhci->lock)
{
	struct usb_hcd *usb3_hcd = xhci_get_usb3_hcd(xhci);
	int i, retval;

	/* Disable all Device Slots */
	xhci_dbg(xhci, "Disable all slots\n");
	spin_unlock_irqrestore(&xhci->lock, *flags);
	for (i = 1; i <= HCS_MAX_SLOTS(xhci->hcs_params1); i++) {
		if (!xhci->devs[i])
			continue;

		retval = xhci_disable_slot(xhci, i);
		xhci_free_virt_device(xhci, i);
		if (retval)
			xhci_err(xhci, "Failed to disable slot %d, %d. Enter test mode anyway\n",
				 i, retval);
	}
	spin_lock_irqsave(&xhci->lock, *flags);
	/* Put all ports to the Disable state by clear PP */
	xhci_dbg(xhci, "Disable all port (PP = 0)\n");
	/* Power off USB3 ports*/
	for (i = 0; i < xhci->usb3_rhub.num_ports; i++)
		xhci_set_port_power(xhci, usb3_hcd, i, false, flags);
	/* Power off USB2 ports*/
	for (i = 0; i < xhci->usb2_rhub.num_ports; i++)
		xhci_set_port_power(xhci, xhci->main_hcd, i, false, flags);
	/* Stop the controller */
	xhci_dbg(xhci, "Stop controller\n");
	retval = xhci_halt(xhci);
	if (retval)
		return retval;
	/* Disable runtime PM for test mode */
	pm_runtime_forbid(xhci_to_hcd(xhci)->self.controller);
	/* Set PORTPMSC.PTC field to enter selected test mode */
	/* Port is selected by wIndex. port_id = wIndex + 1 */
	xhci_dbg(xhci, "Enter Test Mode: %d, Port_id=%d\n",
					test_mode, wIndex + 1);
	xhci_port_set_test_mode(xhci, test_mode, wIndex);
	return retval;
}

static int xhci_exit_test_mode(struct xhci_hcd *xhci)
{
	int retval;

	if (!xhci->test_mode) {
		xhci_err(xhci, "Not in test mode, do nothing.\n");
		return 0;
	}
	if (xhci->test_mode == USB_TEST_FORCE_ENABLE &&
		!(xhci->xhc_state & XHCI_STATE_HALTED)) {
		retval = xhci_halt(xhci);
		if (retval)
			return retval;
	}
	pm_runtime_allow(xhci_to_hcd(xhci)->self.controller);
	xhci->test_mode = 0;
	return xhci_reset(xhci, XHCI_RESET_SHORT_USEC);
}

void xhci_set_link_state(struct xhci_hcd *xhci, struct xhci_port *port,
			 u32 link_state)
{
	u32 temp;
	u32 portsc;

	portsc = readl(port->addr);
	temp = xhci_port_state_to_neutral(portsc);
	temp &= ~PORT_PLS_MASK;
	temp |= PORT_LINK_STROBE | link_state;
	writel(temp, port->addr);

	xhci_dbg(xhci, "Set port %d-%d link state, portsc: 0x%x, write 0x%x",
		 port->rhub->hcd->self.busnum, port->hcd_portnum + 1,
		 portsc, temp);
}

static void xhci_set_remote_wake_mask(struct xhci_hcd *xhci,
				      struct xhci_port *port, u16 wake_mask)
{
	u32 temp;

	temp = readl(port->addr);
	temp = xhci_port_state_to_neutral(temp);

	if (wake_mask & USB_PORT_FEAT_REMOTE_WAKE_CONNECT)
		temp |= PORT_WKCONN_E;
	else
		temp &= ~PORT_WKCONN_E;

	if (wake_mask & USB_PORT_FEAT_REMOTE_WAKE_DISCONNECT)
		temp |= PORT_WKDISC_E;
	else
		temp &= ~PORT_WKDISC_E;

	if (wake_mask & USB_PORT_FEAT_REMOTE_WAKE_OVER_CURRENT)
		temp |= PORT_WKOC_E;
	else
		temp &= ~PORT_WKOC_E;

	writel(temp, port->addr);
}

/* Test and clear port RWC bit */
void xhci_test_and_clear_bit(struct xhci_hcd *xhci, struct xhci_port *port,
			     u32 port_bit)
{
	u32 temp;

	temp = readl(port->addr);
	if (temp & port_bit) {
		temp = xhci_port_state_to_neutral(temp);
		temp |= port_bit;
		writel(temp, port->addr);
	}
}

/* Updates Link Status for super Speed port */
static void xhci_hub_report_usb3_link_state(struct xhci_hcd *xhci,
		u32 *status, u32 status_reg)
{
	u32 pls = status_reg & PORT_PLS_MASK;

	/* When the CAS bit is set then warm reset
	 * should be performed on port
	 */
	if (status_reg & PORT_CAS) {
		/* The CAS bit can be set while the port is
		 * in any link state.
		 * Only roothubs have CAS bit, so we
		 * pretend to be in compliance mode
		 * unless we're already in compliance
		 * or the inactive state.
		 */
		if (pls != USB_SS_PORT_LS_COMP_MOD &&
		    pls != USB_SS_PORT_LS_SS_INACTIVE) {
			pls = USB_SS_PORT_LS_COMP_MOD;
		}
		/* Return also connection bit -
		 * hub state machine resets port
		 * when this bit is set.
		 */
		pls |= USB_PORT_STAT_CONNECTION;
	} else {
		/*
		 * Resume state is an xHCI internal state.  Do not report it to
		 * usb core, instead, pretend to be U3, thus usb core knows
		 * it's not ready for transfer.
		 */
		if (pls == XDEV_RESUME) {
			*status |= USB_SS_PORT_LS_U3;
			return;
		}

		/*
		 * If CAS bit isn't set but the Port is already at
		 * Compliance Mode, fake a connection so the USB core
		 * notices the Compliance state and resets the port.
		 * This resolves an issue generated by the SN65LVPE502CP
		 * in which sometimes the port enters compliance mode
		 * caused by a delay on the host-device negotiation.
		 */
		if ((xhci->quirks & XHCI_COMP_MODE_QUIRK) &&
				(pls == USB_SS_PORT_LS_COMP_MOD))
			pls |= USB_PORT_STAT_CONNECTION;
	}

	/* update status field */
	*status |= pls;
}

/*
 * Function for Compliance Mode Quirk.
 *
 * This Function verifies if all xhc USB3 ports have entered U0, if so,
 * the compliance mode timer is deleted. A port won't enter
 * compliance mode if it has previously entered U0.
 */
static void xhci_del_comp_mod_timer(struct xhci_hcd *xhci, u32 status,
				    u16 wIndex)
{
	u32 all_ports_seen_u0 = ((1 << xhci->usb3_rhub.num_ports) - 1);
	bool port_in_u0 = ((status & PORT_PLS_MASK) == XDEV_U0);

	if (!(xhci->quirks & XHCI_COMP_MODE_QUIRK))
		return;

	if ((xhci->port_status_u0 != all_ports_seen_u0) && port_in_u0) {
		xhci->port_status_u0 |= 1 << wIndex;
		if (xhci->port_status_u0 == all_ports_seen_u0) {
			del_timer_sync(&xhci->comp_mode_recovery_timer);
			xhci_dbg_trace(xhci, trace_xhci_dbg_quirks,
				"All USB3 ports have entered U0 already!");
			xhci_dbg_trace(xhci, trace_xhci_dbg_quirks,
				"Compliance Mode Recovery Timer Deleted.");
		}
	}
}

static int xhci_handle_usb2_port_link_resume(struct xhci_port *port,
					     u32 *status, u32 portsc,
					     unsigned long *flags)
{
	struct xhci_bus_state *bus_state;
	struct xhci_hcd	*xhci;
	struct usb_hcd *hcd;
	int slot_id;
	u32 wIndex;

	hcd = port->rhub->hcd;
	bus_state = &port->rhub->bus_state;
	xhci = hcd_to_xhci(hcd);
	wIndex = port->hcd_portnum;

	if ((portsc & PORT_RESET) || !(portsc & PORT_PE)) {
		*status = 0xffffffff;
		return -EINVAL;
	}
	/* did port event handler already start resume timing? */
	if (!bus_state->resume_done[wIndex]) {
		/* If not, maybe we are in a host initated resume? */
		if (test_bit(wIndex, &bus_state->resuming_ports)) {
			/* Host initated resume doesn't time the resume
			 * signalling using resume_done[].
			 * It manually sets RESUME state, sleeps 20ms
			 * and sets U0 state. This should probably be
			 * changed, but not right now.
			 */
		} else {
			/* port resume was discovered now and here,
			 * start resume timing
			 */
			unsigned long timeout = jiffies +
				msecs_to_jiffies(USB_RESUME_TIMEOUT);

			set_bit(wIndex, &bus_state->resuming_ports);
			bus_state->resume_done[wIndex] = timeout;
			mod_timer(&hcd->rh_timer, timeout);
			usb_hcd_start_port_resume(&hcd->self, wIndex);
		}
	/* Has resume been signalled for USB_RESUME_TIME yet? */
	} else if (time_after_eq(jiffies, bus_state->resume_done[wIndex])) {
		int time_left;

		xhci_dbg(xhci, "resume USB2 port %d-%d\n",
			 hcd->self.busnum, wIndex + 1);

		bus_state->resume_done[wIndex] = 0;
		clear_bit(wIndex, &bus_state->resuming_ports);

		set_bit(wIndex, &bus_state->rexit_ports);

		xhci_test_and_clear_bit(xhci, port, PORT_PLC);
		xhci_set_link_state(xhci, port, XDEV_U0);

		spin_unlock_irqrestore(&xhci->lock, *flags);
		time_left = wait_for_completion_timeout(
			&bus_state->rexit_done[wIndex],
			msecs_to_jiffies(XHCI_MAX_REXIT_TIMEOUT_MS));
		spin_lock_irqsave(&xhci->lock, *flags);

		if (time_left) {
			slot_id = xhci_find_slot_id_by_port(hcd, xhci,
							    wIndex + 1);
			if (!slot_id) {
				xhci_dbg(xhci, "slot_id is zero\n");
				*status = 0xffffffff;
				return -ENODEV;
			}
			xhci_ring_device(xhci, slot_id);
		} else {
			int port_status = readl(port->addr);

			xhci_warn(xhci, "Port resume timed out, port %d-%d: 0x%x\n",
				  hcd->self.busnum, wIndex + 1, port_status);
			*status |= USB_PORT_STAT_SUSPEND;
			clear_bit(wIndex, &bus_state->rexit_ports);
		}

		usb_hcd_end_port_resume(&hcd->self, wIndex);
		bus_state->port_c_suspend |= 1 << wIndex;
		bus_state->suspended_ports &= ~(1 << wIndex);
	} else {
		/*
		 * The resume has been signaling for less than
		 * USB_RESUME_TIME. Report the port status as SUSPEND,
		 * let the usbcore check port status again and clear
		 * resume signaling later.
		 */
		*status |= USB_PORT_STAT_SUSPEND;
	}
	return 0;
}

static u32 xhci_get_ext_port_status(u32 raw_port_status, u32 port_li)
{
	u32 ext_stat = 0;
	int speed_id;

	/* only support rx and tx lane counts of 1 in usb3.1 spec */
	speed_id = DEV_PORT_SPEED(raw_port_status);
	ext_stat |= speed_id;		/* bits 3:0, RX speed id */
	ext_stat |= speed_id << 4;	/* bits 7:4, TX speed id */

	ext_stat |= PORT_RX_LANES(port_li) << 8;  /* bits 11:8 Rx lane count */
	ext_stat |= PORT_TX_LANES(port_li) << 12; /* bits 15:12 Tx lane count */

	return ext_stat;
}

static void xhci_get_usb3_port_status(struct xhci_port *port, u32 *status,
				      u32 portsc)
{
	struct xhci_bus_state *bus_state;
	struct xhci_hcd	*xhci;
	struct usb_hcd *hcd;
	u32 link_state;
	u32 portnum;

	bus_state = &port->rhub->bus_state;
	xhci = hcd_to_xhci(port->rhub->hcd);
	hcd = port->rhub->hcd;
	link_state = portsc & PORT_PLS_MASK;
	portnum = port->hcd_portnum;

	/* USB3 specific wPortChange bits
	 *
	 * Port link change with port in resume state should not be
	 * reported to usbcore, as this is an internal state to be
	 * handled by xhci driver. Reporting PLC to usbcore may
	 * cause usbcore clearing PLC first and port change event
	 * irq won't be generated.
	 */

	if (portsc & PORT_PLC && (link_state != XDEV_RESUME))
		*status |= USB_PORT_STAT_C_LINK_STATE << 16;
	if (portsc & PORT_WRC)
		*status |= USB_PORT_STAT_C_BH_RESET << 16;
	if (portsc & PORT_CEC)
		*status |= USB_PORT_STAT_C_CONFIG_ERROR << 16;

	/* USB3 specific wPortStatus bits */
	if (portsc & PORT_POWER) {
		*status |= USB_SS_PORT_STAT_POWER;
		/* link state handling */
		if (link_state == XDEV_U0)
			bus_state->suspended_ports &= ~(1 << portnum);
	}

	/* remote wake resume signaling complete */
	if (bus_state->port_remote_wakeup & (1 << portnum) &&
	    link_state != XDEV_RESUME &&
	    link_state != XDEV_RECOVERY) {
		bus_state->port_remote_wakeup &= ~(1 << portnum);
		usb_hcd_end_port_resume(&hcd->self, portnum);
	}

	xhci_hub_report_usb3_link_state(xhci, status, portsc);
	xhci_del_comp_mod_timer(xhci, portsc, portnum);
}

static void xhci_get_usb2_port_status(struct xhci_port *port, u32 *status,
				      u32 portsc, unsigned long *flags)
{
	struct xhci_bus_state *bus_state;
	u32 link_state;
	u32 portnum;
	int ret;

	bus_state = &port->rhub->bus_state;
	link_state = portsc & PORT_PLS_MASK;
	portnum = port->hcd_portnum;

	/* USB2 wPortStatus bits */
	if (portsc & PORT_POWER) {
		*status |= USB_PORT_STAT_POWER;

		/* link state is only valid if port is powered */
		if (link_state == XDEV_U3)
			*status |= USB_PORT_STAT_SUSPEND;
		if (link_state == XDEV_U2)
			*status |= USB_PORT_STAT_L1;
		if (link_state == XDEV_U0) {
			if (bus_state->resume_done[portnum])
				usb_hcd_end_port_resume(&port->rhub->hcd->self,
							portnum);
			bus_state->resume_done[portnum] = 0;
			clear_bit(portnum, &bus_state->resuming_ports);
			if (bus_state->suspended_ports & (1 << portnum)) {
				bus_state->suspended_ports &= ~(1 << portnum);
				bus_state->port_c_suspend |= 1 << portnum;
			}
		}
		if (link_state == XDEV_RESUME) {
			ret = xhci_handle_usb2_port_link_resume(port, status,
								portsc, flags);
			if (ret)
				return;
		}
	}
}

/*
 * Converts a raw xHCI port status into the format that external USB 2.0 or USB
 * 3.0 hubs use.
 *
 * Possible side effects:
 *  - Mark a port as being done with device resume,
 *    and ring the endpoint doorbells.
 *  - Stop the Synopsys redriver Compliance Mode polling.
 *  - Drop and reacquire the xHCI lock, in order to wait for port resume.
 */
static u32 xhci_get_port_status(struct usb_hcd *hcd,
		struct xhci_bus_state *bus_state,
	u16 wIndex, u32 raw_port_status,
		unsigned long *flags)
	__releases(&xhci->lock)
	__acquires(&xhci->lock)
{
	u32 status = 0;
	struct xhci_hub *rhub;
	struct xhci_port *port;

	rhub = xhci_get_rhub(hcd);
	port = rhub->ports[wIndex];

	/* common wPortChange bits */
	if (raw_port_status & PORT_CSC)
		status |= USB_PORT_STAT_C_CONNECTION << 16;
	if (raw_port_status & PORT_PEC)
		status |= USB_PORT_STAT_C_ENABLE << 16;
	if ((raw_port_status & PORT_OCC))
		status |= USB_PORT_STAT_C_OVERCURRENT << 16;
	if ((raw_port_status & PORT_RC))
		status |= USB_PORT_STAT_C_RESET << 16;

	/* common wPortStatus bits */
	if (raw_port_status & PORT_CONNECT) {
		status |= USB_PORT_STAT_CONNECTION;
		status |= xhci_port_speed(raw_port_status);
	}
	if (raw_port_status & PORT_PE)
		status |= USB_PORT_STAT_ENABLE;
	if (raw_port_status & PORT_OC)
		status |= USB_PORT_STAT_OVERCURRENT;
	if (raw_port_status & PORT_RESET)
		status |= USB_PORT_STAT_RESET;

	/* USB2 and USB3 specific bits, including Port Link State */
	if (hcd->speed >= HCD_USB3)
		xhci_get_usb3_port_status(port, &status, raw_port_status);
	else
		xhci_get_usb2_port_status(port, &status, raw_port_status,
					  flags);
	/*
	 * Clear stale usb2 resume signalling variables in case port changed
	 * state during resume signalling. For example on error
	 */
	if ((bus_state->resume_done[wIndex] ||
	     test_bit(wIndex, &bus_state->resuming_ports)) &&
	    (raw_port_status & PORT_PLS_MASK) != XDEV_U3 &&
	    (raw_port_status & PORT_PLS_MASK) != XDEV_RESUME) {
		bus_state->resume_done[wIndex] = 0;
		clear_bit(wIndex, &bus_state->resuming_ports);
		usb_hcd_end_port_resume(&hcd->self, wIndex);
	}

	if (bus_state->port_c_suspend & (1 << wIndex))
		status |= USB_PORT_STAT_C_SUSPEND << 16;

	return status;
}

int xhci_hub_control(struct usb_hcd *hcd, u16 typeReq, u16 wValue,
		u16 wIndex, char *buf, u16 wLength)
{
	struct xhci_hcd	*xhci = hcd_to_xhci(hcd);
	int max_ports;
	unsigned long flags;
	u32 temp, status;
	int retval = 0;
	int slot_id;
	struct xhci_bus_state *bus_state;
	u16 link_state = 0;
	u16 wake_mask = 0;
	u16 timeout = 0;
	u16 test_mode = 0;
	struct xhci_hub *rhub;
	struct xhci_port **ports;

	rhub = xhci_get_rhub(hcd);
	ports = rhub->ports;
	max_ports = rhub->num_ports;
	bus_state = &rhub->bus_state;

	spin_lock_irqsave(&xhci->lock, flags);
	switch (typeReq) {
	case GetHubStatus:
		/* No power source, over-current reported per port */
		memset(buf, 0, 4);
		break;
	case GetHubDescriptor:
		/* Check to make sure userspace is asking for the USB 3.0 hub
		 * descriptor for the USB 3.0 roothub.  If not, we stall the
		 * endpoint, like external hubs do.
		 */
		if (hcd->speed >= HCD_USB3 &&
				(wLength < USB_DT_SS_HUB_SIZE ||
				 wValue != (USB_DT_SS_HUB << 8))) {
			xhci_dbg(xhci, "Wrong hub descriptor type for "
					"USB 3.0 roothub.\n");
			goto error;
		}
		xhci_hub_descriptor(hcd, xhci,
				(struct usb_hub_descriptor *) buf);
		break;
	case DeviceRequest | USB_REQ_GET_DESCRIPTOR:
		if ((wValue & 0xff00) != (USB_DT_BOS << 8))
			goto error;

		if (hcd->speed < HCD_USB3)
			goto error;

		retval = xhci_create_usb3x_bos_desc(xhci, buf, wLength);
		spin_unlock_irqrestore(&xhci->lock, flags);
		return retval;
	case GetPortStatus:
		if (!wIndex || wIndex > max_ports)
			goto error;
		wIndex--;
		temp = readl(ports[wIndex]->addr);
		if (temp == ~(u32)0) {
			xhci_hc_died(xhci);
			retval = -ENODEV;
			break;
		}
		trace_xhci_get_port_status(wIndex, temp);
		status = xhci_get_port_status(hcd, bus_state, wIndex, temp,
					      &flags);
		if (status == 0xffffffff)
			goto error;

		xhci_dbg(xhci, "Get port status %d-%d read: 0x%x, return 0x%x",
			 hcd->self.busnum, wIndex + 1, temp, status);

		put_unaligned(cpu_to_le32(status), (__le32 *) buf);
		/* if USB 3.1 extended port status return additional 4 bytes */
		if (wValue == 0x02) {
			u32 port_li;

			if (hcd->speed < HCD_USB31 || wLength != 8) {
				xhci_err(xhci, "get ext port status invalid parameter\n");
				retval = -EINVAL;
				break;
			}
			port_li = readl(ports[wIndex]->addr + PORTLI);
			status = xhci_get_ext_port_status(temp, port_li);
			put_unaligned_le32(status, &buf[4]);
		}
		break;
	case SetPortFeature:
		if (wValue == USB_PORT_FEAT_LINK_STATE)
			link_state = (wIndex & 0xff00) >> 3;
		if (wValue == USB_PORT_FEAT_REMOTE_WAKE_MASK)
			wake_mask = wIndex & 0xff00;
		if (wValue == USB_PORT_FEAT_TEST)
			test_mode = (wIndex & 0xff00) >> 8;
		/* The MSB of wIndex is the U1/U2 timeout */
		timeout = (wIndex & 0xff00) >> 8;
		wIndex &= 0xff;
		if (!wIndex || wIndex > max_ports)
			goto error;
		wIndex--;
		temp = readl(ports[wIndex]->addr);
		if (temp == ~(u32)0) {
			xhci_hc_died(xhci);
			retval = -ENODEV;
			break;
		}
		temp = xhci_port_state_to_neutral(temp);
		/* FIXME: What new port features do we need to support? */
		switch (wValue) {
		case USB_PORT_FEAT_SUSPEND:
			temp = readl(ports[wIndex]->addr);
			if ((temp & PORT_PLS_MASK) != XDEV_U0) {
				/* Resume the port to U0 first */
				xhci_set_link_state(xhci, ports[wIndex],
							XDEV_U0);
				spin_unlock_irqrestore(&xhci->lock, flags);
				msleep(10);
				spin_lock_irqsave(&xhci->lock, flags);
			}
			/* In spec software should not attempt to suspend
			 * a port unless the port reports that it is in the
			 * enabled (PED = ‘1’,PLS < ‘3’) state.
			 */
			temp = readl(ports[wIndex]->addr);
			if ((temp & PORT_PE) == 0 || (temp & PORT_RESET)
				|| (temp & PORT_PLS_MASK) >= XDEV_U3) {
				xhci_warn(xhci, "USB core suspending port %d-%d not in U0/U1/U2\n",
					  hcd->self.busnum, wIndex + 1);
				goto error;
			}

			slot_id = xhci_find_slot_id_by_port(hcd, xhci,
					wIndex + 1);
			if (!slot_id) {
				xhci_warn(xhci, "slot_id is zero\n");
				goto error;
			}
			/* unlock to execute stop endpoint commands */
			spin_unlock_irqrestore(&xhci->lock, flags);
			xhci_stop_device(xhci, slot_id, 1);
			spin_lock_irqsave(&xhci->lock, flags);

			xhci_set_link_state(xhci, ports[wIndex], XDEV_U3);

			spin_unlock_irqrestore(&xhci->lock, flags);
			msleep(10); /* wait device to enter */
			spin_lock_irqsave(&xhci->lock, flags);

			temp = readl(ports[wIndex]->addr);
			bus_state->suspended_ports |= 1 << wIndex;
			break;
		case USB_PORT_FEAT_LINK_STATE:
			temp = readl(ports[wIndex]->addr);
			/* Disable port */
			if (link_state == USB_SS_PORT_LS_SS_DISABLED) {
				xhci_dbg(xhci, "Disable port %d-%d\n",
					 hcd->self.busnum, wIndex + 1);
				temp = xhci_port_state_to_neutral(temp);
				/*
				 * Clear all change bits, so that we get a new
				 * connection event.
				 */
				temp |= PORT_CSC | PORT_PEC | PORT_WRC |
					PORT_OCC | PORT_RC | PORT_PLC |
					PORT_CEC;
				writel(temp | PORT_PE, ports[wIndex]->addr);
				temp = readl(ports[wIndex]->addr);
				break;
			}

			/* Put link in RxDetect (enable port) */
			if (link_state == USB_SS_PORT_LS_RX_DETECT) {
				xhci_dbg(xhci, "Enable port %d-%d\n",
					 hcd->self.busnum, wIndex + 1);
				xhci_set_link_state(xhci, ports[wIndex],
							link_state);
				temp = readl(ports[wIndex]->addr);
				break;
			}

			/*
			 * For xHCI 1.1 according to section 4.19.1.2.4.1 a
			 * root hub port's transition to compliance mode upon
			 * detecting LFPS timeout may be controlled by an
			 * Compliance Transition Enabled (CTE) flag (not
			 * software visible). This flag is set by writing 0xA
			 * to PORTSC PLS field which will allow transition to
			 * compliance mode the next time LFPS timeout is
			 * encountered. A warm reset will clear it.
			 *
			 * The CTE flag is only supported if the HCCPARAMS2 CTC
			 * flag is set, otherwise, the compliance substate is
			 * automatically entered as on 1.0 and prior.
			 */
			if (link_state == USB_SS_PORT_LS_COMP_MOD) {
				if (!HCC2_CTC(xhci->hcc_params2)) {
					xhci_dbg(xhci, "CTC flag is 0, port already supports entering compliance mode\n");
					break;
				}

				if ((temp & PORT_CONNECT)) {
					xhci_warn(xhci, "Can't set compliance mode when port is connected\n");
					goto error;
				}

				xhci_dbg(xhci, "Enable compliance mode transition for port %d-%d\n",
					 hcd->self.busnum, wIndex + 1);
				xhci_set_link_state(xhci, ports[wIndex],
						link_state);

				temp = readl(ports[wIndex]->addr);
				break;
			}
			/* Port must be enabled */
			if (!(temp & PORT_PE)) {
				retval = -ENODEV;
				break;
			}
			/* Can't set port link state above '3' (U3) */
			if (link_state > USB_SS_PORT_LS_U3) {
				xhci_warn(xhci, "Cannot set port %d-%d link state %d\n",
					  hcd->self.busnum, wIndex + 1,
					  link_state);
				goto error;
			}

			/*
			 * set link to U0, steps depend on current link state.
			 * U3: set link to U0 and wait for u3exit completion.
			 * U1/U2:  no PLC complete event, only set link to U0.
			 * Resume/Recovery: device initiated U0, only wait for
			 * completion
			 */
			if (link_state == USB_SS_PORT_LS_U0) {
				u32 pls = temp & PORT_PLS_MASK;
				bool wait_u0 = false;

				/* already in U0 */
				if (pls == XDEV_U0)
					break;
				if (pls == XDEV_U3 ||
				    pls == XDEV_RESUME ||
				    pls == XDEV_RECOVERY) {
					wait_u0 = true;
					reinit_completion(&bus_state->u3exit_done[wIndex]);
				}
				if (pls <= XDEV_U3) /* U1, U2, U3 */
					xhci_set_link_state(xhci, ports[wIndex],
							    USB_SS_PORT_LS_U0);
				if (!wait_u0) {
					if (pls > XDEV_U3)
						goto error;
					break;
				}
				spin_unlock_irqrestore(&xhci->lock, flags);
				if (!wait_for_completion_timeout(&bus_state->u3exit_done[wIndex],
								 msecs_to_jiffies(500)))
					xhci_dbg(xhci, "missing U0 port change event for port %d-%d\n",
						 hcd->self.busnum, wIndex + 1);
				spin_lock_irqsave(&xhci->lock, flags);
				temp = readl(ports[wIndex]->addr);
				break;
			}

			if (link_state == USB_SS_PORT_LS_U3) {
				int retries = 16;
				slot_id = xhci_find_slot_id_by_port(hcd, xhci,
						wIndex + 1);
				if (slot_id) {
					/* unlock to execute stop endpoint
					 * commands */
					spin_unlock_irqrestore(&xhci->lock,
								flags);
					xhci_stop_device(xhci, slot_id, 1);
					spin_lock_irqsave(&xhci->lock, flags);
				}
				xhci_set_link_state(xhci, ports[wIndex], USB_SS_PORT_LS_U3);
				spin_unlock_irqrestore(&xhci->lock, flags);
				while (retries--) {
					usleep_range(4000, 8000);
					temp = readl(ports[wIndex]->addr);
					if ((temp & PORT_PLS_MASK) == XDEV_U3)
						break;
				}
				spin_lock_irqsave(&xhci->lock, flags);
				temp = readl(ports[wIndex]->addr);
				bus_state->suspended_ports |= 1 << wIndex;
			}
			break;
		case USB_PORT_FEAT_POWER:
			/*
			 * Turn on ports, even if there isn't per-port switching.
			 * HC will report connect events even before this is set.
			 * However, hub_wq will ignore the roothub events until
			 * the roothub is registered.
			 */
			xhci_set_port_power(xhci, hcd, wIndex, true, &flags);
			break;
		case USB_PORT_FEAT_RESET:
			temp = (temp | PORT_RESET);
			writel(temp, ports[wIndex]->addr);

			temp = readl(ports[wIndex]->addr);
			xhci_dbg(xhci, "set port reset, actual port %d-%d status  = 0x%x\n",
				 hcd->self.busnum, wIndex + 1, temp);
			break;
		case USB_PORT_FEAT_REMOTE_WAKE_MASK:
			xhci_set_remote_wake_mask(xhci, ports[wIndex],
						  wake_mask);
			temp = readl(ports[wIndex]->addr);
			xhci_dbg(xhci, "set port remote wake mask, actual port %d-%d status  = 0x%x\n",
				 hcd->self.busnum, wIndex + 1, temp);
			break;
		case USB_PORT_FEAT_BH_PORT_RESET:
			temp |= PORT_WR;
			writel(temp, ports[wIndex]->addr);
			temp = readl(ports[wIndex]->addr);
			break;
		case USB_PORT_FEAT_U1_TIMEOUT:
			if (hcd->speed < HCD_USB3)
				goto error;
			temp = readl(ports[wIndex]->addr + PORTPMSC);
			temp &= ~PORT_U1_TIMEOUT_MASK;
			temp |= PORT_U1_TIMEOUT(timeout);
			writel(temp, ports[wIndex]->addr + PORTPMSC);
			break;
		case USB_PORT_FEAT_U2_TIMEOUT:
			if (hcd->speed < HCD_USB3)
				goto error;
			temp = readl(ports[wIndex]->addr + PORTPMSC);
			temp &= ~PORT_U2_TIMEOUT_MASK;
			temp |= PORT_U2_TIMEOUT(timeout);
			writel(temp, ports[wIndex]->addr + PORTPMSC);
			break;
		case USB_PORT_FEAT_TEST:
			/* 4.19.6 Port Test Modes (USB2 Test Mode) */
			if (hcd->speed != HCD_USB2)
				goto error;
			if (test_mode > USB_TEST_FORCE_ENABLE ||
			    test_mode < USB_TEST_J)
				goto error;
			retval = xhci_enter_test_mode(xhci, test_mode, wIndex,
						      &flags);
			break;
		default:
			goto error;
		}
		/* unblock any posted writes */
		temp = readl(ports[wIndex]->addr);
		break;
	case ClearPortFeature:
		if (!wIndex || wIndex > max_ports)
			goto error;
		wIndex--;
		temp = readl(ports[wIndex]->addr);
		if (temp == ~(u32)0) {
			xhci_hc_died(xhci);
			retval = -ENODEV;
			break;
		}
		/* FIXME: What new port features do we need to support? */
		temp = xhci_port_state_to_neutral(temp);
		switch (wValue) {
		case USB_PORT_FEAT_SUSPEND:
			temp = readl(ports[wIndex]->addr);
			xhci_dbg(xhci, "clear USB_PORT_FEAT_SUSPEND\n");
			xhci_dbg(xhci, "PORTSC %04x\n", temp);
			if (temp & PORT_RESET)
				goto error;
			if ((temp & PORT_PLS_MASK) == XDEV_U3) {
				if ((temp & PORT_PE) == 0)
					goto error;

				set_bit(wIndex, &bus_state->resuming_ports);
				usb_hcd_start_port_resume(&hcd->self, wIndex);
				xhci_set_link_state(xhci, ports[wIndex],
						    XDEV_RESUME);
				spin_unlock_irqrestore(&xhci->lock, flags);
				msleep(USB_RESUME_TIMEOUT);
				spin_lock_irqsave(&xhci->lock, flags);
				xhci_set_link_state(xhci, ports[wIndex],
							XDEV_U0);
				clear_bit(wIndex, &bus_state->resuming_ports);
				usb_hcd_end_port_resume(&hcd->self, wIndex);
			}
			bus_state->port_c_suspend |= 1 << wIndex;

			slot_id = xhci_find_slot_id_by_port(hcd, xhci,
					wIndex + 1);
			if (!slot_id) {
				xhci_dbg(xhci, "slot_id is zero\n");
				goto error;
			}
			xhci_ring_device(xhci, slot_id);
			break;
		case USB_PORT_FEAT_C_SUSPEND:
			bus_state->port_c_suspend &= ~(1 << wIndex);
			fallthrough;
		case USB_PORT_FEAT_C_RESET:
		case USB_PORT_FEAT_C_BH_PORT_RESET:
		case USB_PORT_FEAT_C_CONNECTION:
		case USB_PORT_FEAT_C_OVER_CURRENT:
		case USB_PORT_FEAT_C_ENABLE:
		case USB_PORT_FEAT_C_PORT_LINK_STATE:
		case USB_PORT_FEAT_C_PORT_CONFIG_ERROR:
			xhci_clear_port_change_bit(xhci, wValue, wIndex,
					ports[wIndex]->addr, temp);
			break;
		case USB_PORT_FEAT_ENABLE:
			xhci_disable_port(hcd, xhci, wIndex,
					ports[wIndex]->addr, temp);
			break;
		case USB_PORT_FEAT_POWER:
			xhci_set_port_power(xhci, hcd, wIndex, false, &flags);
			break;
		case USB_PORT_FEAT_TEST:
			retval = xhci_exit_test_mode(xhci);
			break;
		default:
			goto error;
		}
		break;
	default:
error:
		/* "stall" on error */
		retval = -EPIPE;
	}
	spin_unlock_irqrestore(&xhci->lock, flags);
	return retval;
}

/*
 * Returns 0 if the status hasn't changed, or the number of bytes in buf.
 * Ports are 0-indexed from the HCD point of view,
 * and 1-indexed from the USB core pointer of view.
 *
 * Note that the status change bits will be cleared as soon as a port status
 * change event is generated, so we use the saved status from that event.
 */
int xhci_hub_status_data(struct usb_hcd *hcd, char *buf)
{
	unsigned long flags;
	u32 temp, status;
	u32 mask;
	int i, retval;
	struct xhci_hcd	*xhci = hcd_to_xhci(hcd);
	int max_ports;
	struct xhci_bus_state *bus_state;
	bool reset_change = false;
	struct xhci_hub *rhub;
	struct xhci_port **ports;

	rhub = xhci_get_rhub(hcd);
	ports = rhub->ports;
	max_ports = rhub->num_ports;
	bus_state = &rhub->bus_state;

	/* Initial status is no changes */
	retval = (max_ports + 8) / 8;
	memset(buf, 0, retval);

	/*
	 * Inform the usbcore about resume-in-progress by returning
	 * a non-zero value even if there are no status changes.
	 */
	spin_lock_irqsave(&xhci->lock, flags);

	status = bus_state->resuming_ports;

	/*
	 * SS devices are only visible to roothub after link training completes.
	 * Keep polling roothubs for a grace period after xHC start
	 */
	if (xhci->run_graceperiod) {
		if (time_before(jiffies, xhci->run_graceperiod))
			status = 1;
		else
			xhci->run_graceperiod = 0;
	}

	mask = PORT_CSC | PORT_PEC | PORT_OCC | PORT_PLC | PORT_WRC | PORT_CEC;

	/* For each port, did anything change?  If so, set that bit in buf. */
	for (i = 0; i < max_ports; i++) {
		temp = readl(ports[i]->addr);
		if (temp == ~(u32)0) {
			xhci_hc_died(xhci);
			retval = -ENODEV;
			break;
		}
		trace_xhci_hub_status_data(i, temp);

		if ((temp & mask) != 0 ||
			(bus_state->port_c_suspend & 1 << i) ||
			(bus_state->resume_done[i] && time_after_eq(
			    jiffies, bus_state->resume_done[i]))) {
			buf[(i + 1) / 8] |= 1 << (i + 1) % 8;
			status = 1;
		}
		if ((temp & PORT_RC))
			reset_change = true;
		if (temp & PORT_OC)
			status = 1;
	}
	if (!status && !reset_change) {
		xhci_dbg(xhci, "%s: stopping usb%d port polling\n",
			 __func__, hcd->self.busnum);
		clear_bit(HCD_FLAG_POLL_RH, &hcd->flags);
	}
	spin_unlock_irqrestore(&xhci->lock, flags);
	return status ? retval : 0;
}

#ifdef CONFIG_PM

int xhci_bus_suspend(struct usb_hcd *hcd)
{
	struct xhci_hcd	*xhci = hcd_to_xhci(hcd);
	int max_ports, port_index;
	struct xhci_bus_state *bus_state;
	unsigned long flags;
	struct xhci_hub *rhub;
	struct xhci_port **ports;
	u32 portsc_buf[USB_MAXCHILDREN];
	bool wake_enabled;

	rhub = xhci_get_rhub(hcd);
	ports = rhub->ports;
	max_ports = rhub->num_ports;
	bus_state = &rhub->bus_state;
	wake_enabled = hcd->self.root_hub->do_remote_wakeup;

	spin_lock_irqsave(&xhci->lock, flags);

	if (wake_enabled) {
		if (bus_state->resuming_ports ||	/* USB2 */
		    bus_state->port_remote_wakeup) {	/* USB3 */
			spin_unlock_irqrestore(&xhci->lock, flags);
			xhci_dbg(xhci, "usb%d bus suspend to fail because a port is resuming\n",
				 hcd->self.busnum);
			return -EBUSY;
		}
	}
	/*
	 * Prepare ports for suspend, but don't write anything before all ports
	 * are checked and we know bus suspend can proceed
	 */
	bus_state->bus_suspended = 0;
	port_index = max_ports;
	while (port_index--) {
		u32 t1, t2;
		int retries = 10;
retry:
		t1 = readl(ports[port_index]->addr);
		t2 = xhci_port_state_to_neutral(t1);
		portsc_buf[port_index] = 0;

		/*
		 * Give a USB3 port in link training time to finish, but don't
		 * prevent suspend as port might be stuck
		 */
		if ((hcd->speed >= HCD_USB3) && retries-- &&
		    (t1 & PORT_PLS_MASK) == XDEV_POLLING) {
			spin_unlock_irqrestore(&xhci->lock, flags);
			msleep(XHCI_PORT_POLLING_LFPS_TIME);
			spin_lock_irqsave(&xhci->lock, flags);
			xhci_dbg(xhci, "port %d-%d polling in bus suspend, waiting\n",
				 hcd->self.busnum, port_index + 1);
			goto retry;
		}
		/* bail out if port detected a over-current condition */
		if (t1 & PORT_OC) {
			bus_state->bus_suspended = 0;
			spin_unlock_irqrestore(&xhci->lock, flags);
			xhci_dbg(xhci, "Bus suspend bailout, port over-current detected\n");
			return -EBUSY;
		}
		/* suspend ports in U0, or bail out for new connect changes */
		if ((t1 & PORT_PE) && (t1 & PORT_PLS_MASK) == XDEV_U0) {
			if ((t1 & PORT_CSC) && wake_enabled) {
				bus_state->bus_suspended = 0;
				spin_unlock_irqrestore(&xhci->lock, flags);
				xhci_dbg(xhci, "Bus suspend bailout, port connect change\n");
				return -EBUSY;
			}
			xhci_dbg(xhci, "port %d-%d not suspended\n",
				 hcd->self.busnum, port_index + 1);
			t2 &= ~PORT_PLS_MASK;
			t2 |= PORT_LINK_STROBE | XDEV_U3;
			set_bit(port_index, &bus_state->bus_suspended);
		}
		/* USB core sets remote wake mask for USB 3.0 hubs,
		 * including the USB 3.0 roothub, but only if CONFIG_PM
		 * is enabled, so also enable remote wake here.
		 */
		if (wake_enabled) {
			if (t1 & PORT_CONNECT) {
				t2 |= PORT_WKOC_E | PORT_WKDISC_E;
				t2 &= ~PORT_WKCONN_E;
			} else {
				t2 |= PORT_WKOC_E | PORT_WKCONN_E;
				t2 &= ~PORT_WKDISC_E;
			}

			if ((xhci->quirks & XHCI_U2_DISABLE_WAKE) &&
			    (hcd->speed < HCD_USB3)) {
				if (usb_amd_pt_check_port(hcd->self.controller,
							  port_index))
					t2 &= ~PORT_WAKE_BITS;
			}
		} else
			t2 &= ~PORT_WAKE_BITS;

		t1 = xhci_port_state_to_neutral(t1);
		if (t1 != t2)
			portsc_buf[port_index] = t2;
	}

	/* write port settings, stopping and suspending ports if needed */
	port_index = max_ports;
	while (port_index--) {
		if (!portsc_buf[port_index])
			continue;
		if (test_bit(port_index, &bus_state->bus_suspended)) {
			int slot_id;

			slot_id = xhci_find_slot_id_by_port(hcd, xhci,
							    port_index + 1);
			if (slot_id) {
				spin_unlock_irqrestore(&xhci->lock, flags);
				xhci_stop_device(xhci, slot_id, 1);
				spin_lock_irqsave(&xhci->lock, flags);
			}
		}
		writel(portsc_buf[port_index], ports[port_index]->addr);
	}
	hcd->state = HC_STATE_SUSPENDED;
	bus_state->next_statechange = jiffies + msecs_to_jiffies(10);
	spin_unlock_irqrestore(&xhci->lock, flags);

	if (bus_state->bus_suspended)
		usleep_range(5000, 10000);

	return 0;
}

/*
 * Workaround for missing Cold Attach Status (CAS) if device re-plugged in S3.
 * warm reset a USB3 device stuck in polling or compliance mode after resume.
 * See Intel 100/c230 series PCH specification update Doc #332692-006 Errata #8
 */
static bool xhci_port_missing_cas_quirk(struct xhci_port *port)
{
	u32 portsc;

	portsc = readl(port->addr);

	/* if any of these are set we are not stuck */
	if (portsc & (PORT_CONNECT | PORT_CAS))
		return false;

	if (((portsc & PORT_PLS_MASK) != XDEV_POLLING) &&
	    ((portsc & PORT_PLS_MASK) != XDEV_COMP_MODE))
		return false;

	/* clear wakeup/change bits, and do a warm port reset */
	portsc &= ~(PORT_RWC_BITS | PORT_CEC | PORT_WAKE_BITS);
	portsc |= PORT_WR;
	writel(portsc, port->addr);
	/* flush write */
	readl(port->addr);
	return true;
}

int xhci_bus_resume(struct usb_hcd *hcd)
{
	struct xhci_hcd	*xhci = hcd_to_xhci(hcd);
	struct xhci_bus_state *bus_state;
	unsigned long flags;
	int max_ports, port_index;
	int slot_id;
	int sret;
	u32 next_state;
	u32 temp, portsc;
	struct xhci_hub *rhub;
	struct xhci_port **ports;

	rhub = xhci_get_rhub(hcd);
	ports = rhub->ports;
	max_ports = rhub->num_ports;
	bus_state = &rhub->bus_state;

	if (time_before(jiffies, bus_state->next_statechange))
		msleep(5);

	spin_lock_irqsave(&xhci->lock, flags);
	if (!HCD_HW_ACCESSIBLE(hcd)) {
		spin_unlock_irqrestore(&xhci->lock, flags);
		return -ESHUTDOWN;
	}

	/* delay the irqs */
	temp = readl(&xhci->op_regs->command);
	temp &= ~CMD_EIE;
	writel(temp, &xhci->op_regs->command);

	/* bus specific resume for ports we suspended at bus_suspend */
	if (hcd->speed >= HCD_USB3)
		next_state = XDEV_U0;
	else
		next_state = XDEV_RESUME;

	port_index = max_ports;
	while (port_index--) {
		portsc = readl(ports[port_index]->addr);

		/* warm reset CAS limited ports stuck in polling/compliance */
		if ((xhci->quirks & XHCI_MISSING_CAS) &&
		    (hcd->speed >= HCD_USB3) &&
		    xhci_port_missing_cas_quirk(ports[port_index])) {
			xhci_dbg(xhci, "reset stuck port %d-%d\n",
				 hcd->self.busnum, port_index + 1);
			clear_bit(port_index, &bus_state->bus_suspended);
			continue;
		}
		/* resume if we suspended the link, and it is still suspended */
		if (test_bit(port_index, &bus_state->bus_suspended))
			switch (portsc & PORT_PLS_MASK) {
			case XDEV_U3:
				portsc = xhci_port_state_to_neutral(portsc);
				portsc &= ~PORT_PLS_MASK;
				portsc |= PORT_LINK_STROBE | next_state;
				break;
			case XDEV_RESUME:
				/* resume already initiated */
				break;
			default:
				/* not in a resumeable state, ignore it */
				clear_bit(port_index,
					  &bus_state->bus_suspended);
				break;
			}
		/* disable wake for all ports, write new link state if needed */
		portsc &= ~(PORT_RWC_BITS | PORT_CEC | PORT_WAKE_BITS);
		writel(portsc, ports[port_index]->addr);
	}

	/* USB2 specific resume signaling delay and U0 link state transition */
	if (hcd->speed < HCD_USB3) {
		if (bus_state->bus_suspended) {
			spin_unlock_irqrestore(&xhci->lock, flags);
			msleep(USB_RESUME_TIMEOUT);
			spin_lock_irqsave(&xhci->lock, flags);
		}
		for_each_set_bit(port_index, &bus_state->bus_suspended,
				 BITS_PER_LONG) {
			/* Clear PLC to poll it later for U0 transition */
			xhci_test_and_clear_bit(xhci, ports[port_index],
						PORT_PLC);
			xhci_set_link_state(xhci, ports[port_index], XDEV_U0);
		}
	}

	/* After resuming back from suspend, the controller may not initiate
	 * LFPS.U3_exit signalling if not given a delay after updating the
<<<<<<< HEAD
	 * link from U3->U0. So, lets wait for atleast 1ms
=======
	 * link from U3->U0. So, lets wait for at least 1ms
>>>>>>> d82b0891
	 */
	if (next_state == XDEV_U0)
		mdelay(1);

	/* poll for U0 link state complete, both USB2 and USB3 */
	for_each_set_bit(port_index, &bus_state->bus_suspended, BITS_PER_LONG) {
		sret = xhci_handshake(ports[port_index]->addr, PORT_PLC,
				      PORT_PLC, 10 * 1000);
		if (sret) {
			xhci_warn(xhci, "port %d-%d resume PLC timeout\n",
				  hcd->self.busnum, port_index + 1);
			continue;
		}
		xhci_test_and_clear_bit(xhci, ports[port_index], PORT_PLC);
		slot_id = xhci_find_slot_id_by_port(hcd, xhci, port_index + 1);
		if (slot_id)
			xhci_ring_device(xhci, slot_id);
	}
	(void) readl(&xhci->op_regs->command);

	bus_state->next_statechange = jiffies + msecs_to_jiffies(5);
	/* re-enable irqs */
	temp = readl(&xhci->op_regs->command);
	temp |= CMD_EIE;
	writel(temp, &xhci->op_regs->command);
	temp = readl(&xhci->op_regs->command);

	spin_unlock_irqrestore(&xhci->lock, flags);
	return 0;
}

unsigned long xhci_get_resuming_ports(struct usb_hcd *hcd)
{
	struct xhci_hub *rhub = xhci_get_rhub(hcd);

	/* USB3 port wakeups are reported via usb_wakeup_notification() */
	return rhub->bus_state.resuming_ports;	/* USB2 ports only */
}

#endif	/* CONFIG_PM */<|MERGE_RESOLUTION|>--- conflicted
+++ resolved
@@ -1944,11 +1944,7 @@
 
 	/* After resuming back from suspend, the controller may not initiate
 	 * LFPS.U3_exit signalling if not given a delay after updating the
-<<<<<<< HEAD
-	 * link from U3->U0. So, lets wait for atleast 1ms
-=======
 	 * link from U3->U0. So, lets wait for at least 1ms
->>>>>>> d82b0891
 	 */
 	if (next_state == XDEV_U0)
 		mdelay(1);
