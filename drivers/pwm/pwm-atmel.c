// SPDX-License-Identifier: GPL-2.0-only
/*
 * Driver for Atmel Pulse Width Modulation Controller
 *
 * Copyright (C) 2013 Atmel Corporation
 *		 Bo Shen <voice.shen@atmel.com>
 */

#include <linux/clk.h>
#include <linux/delay.h>
#include <linux/err.h>
#include <linux/io.h>
#include <linux/module.h>
#include <linux/mutex.h>
#include <linux/of.h>
#include <linux/of_device.h>
#include <linux/platform_device.h>
#include <linux/pwm.h>
#include <linux/slab.h>

/* The following is global registers for PWM controller */
#define PWM_ENA			0x04
#define PWM_DIS			0x08
#define PWM_SR			0x0C
#define PWM_ISR			0x1C
/* Bit field in SR */
#define PWM_SR_ALL_CH_ON	0x0F

/* The following register is PWM channel related registers */
#define PWM_CH_REG_OFFSET	0x200
#define PWM_CH_REG_SIZE		0x20

#define PWM_CMR			0x0
/* Bit field in CMR */
#define PWM_CMR_CPOL		(1 << 9)
#define PWM_CMR_UPD_CDTY	(1 << 10)
#define PWM_CMR_CPRE_MSK	0xF

/* The following registers for PWM v1 */
#define PWMV1_CDTY		0x04
#define PWMV1_CPRD		0x08
#define PWMV1_CUPD		0x10

/* The following registers for PWM v2 */
#define PWMV2_CDTY		0x04
#define PWMV2_CDTYUPD		0x08
#define PWMV2_CPRD		0x0C
#define PWMV2_CPRDUPD		0x10

struct atmel_pwm_registers {
	u8 period;
	u8 period_upd;
	u8 duty;
	u8 duty_upd;
};

struct atmel_pwm_config {
	u32 max_period;
	u32 max_pres;
};

struct atmel_pwm_data {
	struct atmel_pwm_registers regs;
	struct atmel_pwm_config cfg;
};

struct atmel_pwm_chip {
	struct pwm_chip chip;
	struct clk *clk;
	void __iomem *base;
	const struct atmel_pwm_data *data;

	unsigned int updated_pwms;
	/* ISR is cleared when read, ensure only one thread does that */
	struct mutex isr_lock;
};

static inline struct atmel_pwm_chip *to_atmel_pwm_chip(struct pwm_chip *chip)
{
	return container_of(chip, struct atmel_pwm_chip, chip);
}

static inline u32 atmel_pwm_readl(struct atmel_pwm_chip *chip,
				  unsigned long offset)
{
	return readl_relaxed(chip->base + offset);
}

static inline void atmel_pwm_writel(struct atmel_pwm_chip *chip,
				    unsigned long offset, unsigned long val)
{
	writel_relaxed(val, chip->base + offset);
}

static inline u32 atmel_pwm_ch_readl(struct atmel_pwm_chip *chip,
				     unsigned int ch, unsigned long offset)
{
	unsigned long base = PWM_CH_REG_OFFSET + ch * PWM_CH_REG_SIZE;

	return readl_relaxed(chip->base + base + offset);
}

static inline void atmel_pwm_ch_writel(struct atmel_pwm_chip *chip,
				       unsigned int ch, unsigned long offset,
				       unsigned long val)
{
	unsigned long base = PWM_CH_REG_OFFSET + ch * PWM_CH_REG_SIZE;

	writel_relaxed(val, chip->base + base + offset);
}

static int atmel_pwm_calculate_cprd_and_pres(struct pwm_chip *chip,
					     const struct pwm_state *state,
					     unsigned long *cprd, u32 *pres)
{
	struct atmel_pwm_chip *atmel_pwm = to_atmel_pwm_chip(chip);
	unsigned long long cycles = state->period;

	/* Calculate the period cycles and prescale value */
	cycles *= clk_get_rate(atmel_pwm->clk);
	do_div(cycles, NSEC_PER_SEC);

	for (*pres = 0; cycles > atmel_pwm->data->cfg.max_period; cycles >>= 1)
		(*pres)++;

	if (*pres > atmel_pwm->data->cfg.max_pres) {
		dev_err(chip->dev, "pres exceeds the maximum value\n");
		return -EINVAL;
	}

	*cprd = cycles;

	return 0;
}

static void atmel_pwm_calculate_cdty(const struct pwm_state *state,
				     unsigned long cprd, unsigned long *cdty)
{
	unsigned long long cycles = state->duty_cycle;

	cycles *= cprd;
	do_div(cycles, state->period);
	*cdty = cprd - cycles;
}

static void atmel_pwm_update_cdty(struct pwm_chip *chip, struct pwm_device *pwm,
				  unsigned long cdty)
{
	struct atmel_pwm_chip *atmel_pwm = to_atmel_pwm_chip(chip);
	u32 val;

	if (atmel_pwm->data->regs.duty_upd ==
	    atmel_pwm->data->regs.period_upd) {
		val = atmel_pwm_ch_readl(atmel_pwm, pwm->hwpwm, PWM_CMR);
		val &= ~PWM_CMR_UPD_CDTY;
		atmel_pwm_ch_writel(atmel_pwm, pwm->hwpwm, PWM_CMR, val);
	}

	atmel_pwm_ch_writel(atmel_pwm, pwm->hwpwm,
			    atmel_pwm->data->regs.duty_upd, cdty);
}

static void atmel_pwm_set_cprd_cdty(struct pwm_chip *chip,
				    struct pwm_device *pwm,
				    unsigned long cprd, unsigned long cdty)
{
	struct atmel_pwm_chip *atmel_pwm = to_atmel_pwm_chip(chip);

	atmel_pwm_ch_writel(atmel_pwm, pwm->hwpwm,
			    atmel_pwm->data->regs.duty, cdty);
	atmel_pwm_ch_writel(atmel_pwm, pwm->hwpwm,
			    atmel_pwm->data->regs.period, cprd);
}

static void atmel_pwm_disable(struct pwm_chip *chip, struct pwm_device *pwm,
			      bool disable_clk)
{
	struct atmel_pwm_chip *atmel_pwm = to_atmel_pwm_chip(chip);
	unsigned long timeout = jiffies + 2 * HZ;

	/*
	 * Wait for at least a complete period to have passed before disabling a
	 * channel to be sure that CDTY has been updated
	 */
	mutex_lock(&atmel_pwm->isr_lock);
	atmel_pwm->updated_pwms |= atmel_pwm_readl(atmel_pwm, PWM_ISR);

	while (!(atmel_pwm->updated_pwms & (1 << pwm->hwpwm)) &&
	       time_before(jiffies, timeout)) {
		usleep_range(10, 100);
		atmel_pwm->updated_pwms |= atmel_pwm_readl(atmel_pwm, PWM_ISR);
	}

	mutex_unlock(&atmel_pwm->isr_lock);
	atmel_pwm_writel(atmel_pwm, PWM_DIS, 1 << pwm->hwpwm);

	/*
	 * Wait for the PWM channel disable operation to be effective before
	 * stopping the clock.
	 */
	timeout = jiffies + 2 * HZ;

	while ((atmel_pwm_readl(atmel_pwm, PWM_SR) & (1 << pwm->hwpwm)) &&
	       time_before(jiffies, timeout))
		usleep_range(10, 100);

	if (disable_clk)
		clk_disable(atmel_pwm->clk);
}

static int atmel_pwm_apply(struct pwm_chip *chip, struct pwm_device *pwm,
			   struct pwm_state *state)
{
	struct atmel_pwm_chip *atmel_pwm = to_atmel_pwm_chip(chip);
	struct pwm_state cstate;
	unsigned long cprd, cdty;
	u32 pres, val;
	int ret;

	pwm_get_state(pwm, &cstate);

	if (state->enabled) {
		if (cstate.enabled &&
		    cstate.polarity == state->polarity &&
		    cstate.period == state->period) {
			cprd = atmel_pwm_ch_readl(atmel_pwm, pwm->hwpwm,
						  atmel_pwm->data->regs.period);
			atmel_pwm_calculate_cdty(state, cprd, &cdty);
			atmel_pwm_update_cdty(chip, pwm, cdty);
			return 0;
		}

		ret = atmel_pwm_calculate_cprd_and_pres(chip, state, &cprd,
							&pres);
		if (ret) {
			dev_err(chip->dev,
				"failed to calculate cprd and prescaler\n");
			return ret;
		}

		atmel_pwm_calculate_cdty(state, cprd, &cdty);

		if (cstate.enabled) {
			atmel_pwm_disable(chip, pwm, false);
		} else {
			ret = clk_enable(atmel_pwm->clk);
			if (ret) {
				dev_err(chip->dev, "failed to enable clock\n");
				return ret;
			}
		}

		/* It is necessary to preserve CPOL, inside CMR */
		val = atmel_pwm_ch_readl(atmel_pwm, pwm->hwpwm, PWM_CMR);
		val = (val & ~PWM_CMR_CPRE_MSK) | (pres & PWM_CMR_CPRE_MSK);
		if (state->polarity == PWM_POLARITY_NORMAL)
			val &= ~PWM_CMR_CPOL;
		else
			val |= PWM_CMR_CPOL;
		atmel_pwm_ch_writel(atmel_pwm, pwm->hwpwm, PWM_CMR, val);
		atmel_pwm_set_cprd_cdty(chip, pwm, cprd, cdty);
		mutex_lock(&atmel_pwm->isr_lock);
		atmel_pwm->updated_pwms |= atmel_pwm_readl(atmel_pwm, PWM_ISR);
		atmel_pwm->updated_pwms &= ~(1 << pwm->hwpwm);
		mutex_unlock(&atmel_pwm->isr_lock);
		atmel_pwm_writel(atmel_pwm, PWM_ENA, 1 << pwm->hwpwm);
	} else if (cstate.enabled) {
		atmel_pwm_disable(chip, pwm, true);
	}

	return 0;
}

static const struct pwm_ops atmel_pwm_ops = {
	.apply = atmel_pwm_apply,
	.owner = THIS_MODULE,
};

static const struct atmel_pwm_data atmel_sam9rl_pwm_data = {
	.regs = {
		.period		= PWMV1_CPRD,
		.period_upd	= PWMV1_CUPD,
		.duty		= PWMV1_CDTY,
		.duty_upd	= PWMV1_CUPD,
	},
	.cfg = {
		/* 16 bits to keep period and duty. */
		.max_period	= 0xffff,
		.max_pres	= 10,
	},
<<<<<<< HEAD
};

static const struct atmel_pwm_data atmel_sama5_pwm_data = {
	.regs = {
		.period		= PWMV2_CPRD,
		.period_upd	= PWMV2_CPRDUPD,
		.duty		= PWMV2_CDTY,
		.duty_upd	= PWMV2_CDTYUPD,
	},
	.cfg = {
		/* 16 bits to keep period and duty. */
		.max_period	= 0xffff,
		.max_pres	= 10,
	},
};

=======
};

static const struct atmel_pwm_data atmel_sama5_pwm_data = {
	.regs = {
		.period		= PWMV2_CPRD,
		.period_upd	= PWMV2_CPRDUPD,
		.duty		= PWMV2_CDTY,
		.duty_upd	= PWMV2_CDTYUPD,
	},
	.cfg = {
		/* 16 bits to keep period and duty. */
		.max_period	= 0xffff,
		.max_pres	= 10,
	},
};

>>>>>>> 0ecfebd2
static const struct atmel_pwm_data mchp_sam9x60_pwm_data = {
	.regs = {
		.period		= PWMV1_CPRD,
		.period_upd	= PWMV1_CUPD,
		.duty		= PWMV1_CDTY,
		.duty_upd	= PWMV1_CUPD,
	},
	.cfg = {
		/* 32 bits to keep period and duty. */
		.max_period	= 0xffffffff,
		.max_pres	= 10,
	},
};

static const struct platform_device_id atmel_pwm_devtypes[] = {
	{
		.name = "at91sam9rl-pwm",
		.driver_data = (kernel_ulong_t)&atmel_sam9rl_pwm_data,
	}, {
		.name = "sama5d3-pwm",
		.driver_data = (kernel_ulong_t)&atmel_sama5_pwm_data,
	}, {
		/* sentinel */
	},
};
MODULE_DEVICE_TABLE(platform, atmel_pwm_devtypes);

static const struct of_device_id atmel_pwm_dt_ids[] = {
	{
		.compatible = "atmel,at91sam9rl-pwm",
		.data = &atmel_sam9rl_pwm_data,
	}, {
		.compatible = "atmel,sama5d3-pwm",
		.data = &atmel_sama5_pwm_data,
	}, {
		.compatible = "atmel,sama5d2-pwm",
		.data = &atmel_sama5_pwm_data,
	}, {
		.compatible = "microchip,sam9x60-pwm",
		.data = &mchp_sam9x60_pwm_data,
	}, {
		/* sentinel */
	},
};
MODULE_DEVICE_TABLE(of, atmel_pwm_dt_ids);

static inline const struct atmel_pwm_data *
atmel_pwm_get_driver_data(struct platform_device *pdev)
{
	const struct platform_device_id *id;

	if (pdev->dev.of_node)
		return of_device_get_match_data(&pdev->dev);

	id = platform_get_device_id(pdev);

	return (struct atmel_pwm_data *)id->driver_data;
}

static int atmel_pwm_probe(struct platform_device *pdev)
{
	const struct atmel_pwm_data *data;
	struct atmel_pwm_chip *atmel_pwm;
	struct resource *res;
	int ret;

	data = atmel_pwm_get_driver_data(pdev);
	if (!data)
		return -ENODEV;

	atmel_pwm = devm_kzalloc(&pdev->dev, sizeof(*atmel_pwm), GFP_KERNEL);
	if (!atmel_pwm)
		return -ENOMEM;

	res = platform_get_resource(pdev, IORESOURCE_MEM, 0);
	atmel_pwm->base = devm_ioremap_resource(&pdev->dev, res);
	if (IS_ERR(atmel_pwm->base))
		return PTR_ERR(atmel_pwm->base);

	atmel_pwm->clk = devm_clk_get(&pdev->dev, NULL);
	if (IS_ERR(atmel_pwm->clk))
		return PTR_ERR(atmel_pwm->clk);

	ret = clk_prepare(atmel_pwm->clk);
	if (ret) {
		dev_err(&pdev->dev, "failed to prepare PWM clock\n");
		return ret;
	}

	atmel_pwm->chip.dev = &pdev->dev;
	atmel_pwm->chip.ops = &atmel_pwm_ops;

	if (pdev->dev.of_node) {
		atmel_pwm->chip.of_xlate = of_pwm_xlate_with_flags;
		atmel_pwm->chip.of_pwm_n_cells = 3;
	}

	atmel_pwm->chip.base = -1;
	atmel_pwm->chip.npwm = 4;
	atmel_pwm->data = data;
	atmel_pwm->updated_pwms = 0;
	mutex_init(&atmel_pwm->isr_lock);

	ret = pwmchip_add(&atmel_pwm->chip);
	if (ret < 0) {
		dev_err(&pdev->dev, "failed to add PWM chip %d\n", ret);
		goto unprepare_clk;
	}

	platform_set_drvdata(pdev, atmel_pwm);

	return ret;

unprepare_clk:
	clk_unprepare(atmel_pwm->clk);
	return ret;
}

static int atmel_pwm_remove(struct platform_device *pdev)
{
	struct atmel_pwm_chip *atmel_pwm = platform_get_drvdata(pdev);

	clk_unprepare(atmel_pwm->clk);
	mutex_destroy(&atmel_pwm->isr_lock);

	return pwmchip_remove(&atmel_pwm->chip);
}

static struct platform_driver atmel_pwm_driver = {
	.driver = {
		.name = "atmel-pwm",
		.of_match_table = of_match_ptr(atmel_pwm_dt_ids),
	},
	.id_table = atmel_pwm_devtypes,
	.probe = atmel_pwm_probe,
	.remove = atmel_pwm_remove,
};
module_platform_driver(atmel_pwm_driver);

MODULE_ALIAS("platform:atmel-pwm");
MODULE_AUTHOR("Bo Shen <voice.shen@atmel.com>");
MODULE_DESCRIPTION("Atmel PWM driver");
MODULE_LICENSE("GPL v2");<|MERGE_RESOLUTION|>--- conflicted
+++ resolved
@@ -288,7 +288,6 @@
 		.max_period	= 0xffff,
 		.max_pres	= 10,
 	},
-<<<<<<< HEAD
 };
 
 static const struct atmel_pwm_data atmel_sama5_pwm_data = {
@@ -305,24 +304,6 @@
 	},
 };
 
-=======
-};
-
-static const struct atmel_pwm_data atmel_sama5_pwm_data = {
-	.regs = {
-		.period		= PWMV2_CPRD,
-		.period_upd	= PWMV2_CPRDUPD,
-		.duty		= PWMV2_CDTY,
-		.duty_upd	= PWMV2_CDTYUPD,
-	},
-	.cfg = {
-		/* 16 bits to keep period and duty. */
-		.max_period	= 0xffff,
-		.max_pres	= 10,
-	},
-};
-
->>>>>>> 0ecfebd2
 static const struct atmel_pwm_data mchp_sam9x60_pwm_data = {
 	.regs = {
 		.period		= PWMV1_CPRD,
