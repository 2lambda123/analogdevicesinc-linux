/*
 *	common UDP/RAW code
 *	Linux INET6 implementation
 *
 *	Authors:
 *	Pedro Roque		<roque@di.fc.ul.pt>
 *
 *	This program is free software; you can redistribute it and/or
 *      modify it under the terms of the GNU General Public License
 *      as published by the Free Software Foundation; either version
 *      2 of the License, or (at your option) any later version.
 */

#include <linux/capability.h>
#include <linux/errno.h>
#include <linux/types.h>
#include <linux/kernel.h>
#include <linux/interrupt.h>
#include <linux/socket.h>
#include <linux/sockios.h>
#include <linux/in6.h>
#include <linux/ipv6.h>
#include <linux/route.h>
#include <linux/slab.h>
#include <linux/export.h>

#include <net/ipv6.h>
#include <net/ndisc.h>
#include <net/addrconf.h>
#include <net/transp_v6.h>
#include <net/ip6_route.h>
#include <net/tcp_states.h>
#include <net/dsfield.h>

#include <linux/errqueue.h>
#include <asm/uaccess.h>

static bool ipv6_mapped_addr_any(const struct in6_addr *a)
{
	return ipv6_addr_v4mapped(a) && (a->s6_addr32[3] == 0);
}

int ip6_datagram_connect(struct sock *sk, struct sockaddr *uaddr, int addr_len)
{
	struct sockaddr_in6	*usin = (struct sockaddr_in6 *) uaddr;
	struct inet_sock	*inet = inet_sk(sk);
	struct ipv6_pinfo	*np = inet6_sk(sk);
	struct in6_addr	*daddr, *final_p, final;
	struct dst_entry	*dst;
	struct flowi6		fl6;
	struct ip6_flowlabel	*flowlabel = NULL;
	struct ipv6_txoptions	*opt;
	int			addr_type;
	int			err;

	if (usin->sin6_family == AF_INET) {
		if (__ipv6_only_sock(sk))
			return -EAFNOSUPPORT;
		err = ip4_datagram_connect(sk, uaddr, addr_len);
		goto ipv4_connected;
	}

	if (addr_len < SIN6_LEN_RFC2133)
		return -EINVAL;

	if (usin->sin6_family != AF_INET6)
		return -EAFNOSUPPORT;

	memset(&fl6, 0, sizeof(fl6));
	if (np->sndflow) {
		fl6.flowlabel = usin->sin6_flowinfo&IPV6_FLOWINFO_MASK;
		if (fl6.flowlabel&IPV6_FLOWLABEL_MASK) {
			flowlabel = fl6_sock_lookup(sk, fl6.flowlabel);
			if (flowlabel == NULL)
				return -EINVAL;
		}
	}

	addr_type = ipv6_addr_type(&usin->sin6_addr);

	if (addr_type == IPV6_ADDR_ANY) {
		/*
		 *	connect to self
		 */
		usin->sin6_addr.s6_addr[15] = 0x01;
	}

	daddr = &usin->sin6_addr;

	if (addr_type == IPV6_ADDR_MAPPED) {
		struct sockaddr_in sin;

		if (__ipv6_only_sock(sk)) {
			err = -ENETUNREACH;
			goto out;
		}
		sin.sin_family = AF_INET;
		sin.sin_addr.s_addr = daddr->s6_addr32[3];
		sin.sin_port = usin->sin6_port;

		err = ip4_datagram_connect(sk,
					   (struct sockaddr *) &sin,
					   sizeof(sin));

ipv4_connected:
		if (err)
			goto out;

		ipv6_addr_set_v4mapped(inet->inet_daddr, &sk->sk_v6_daddr);

		if (ipv6_addr_any(&np->saddr) ||
		    ipv6_mapped_addr_any(&np->saddr))
			ipv6_addr_set_v4mapped(inet->inet_saddr, &np->saddr);

		if (ipv6_addr_any(&sk->sk_v6_rcv_saddr) ||
		    ipv6_mapped_addr_any(&sk->sk_v6_rcv_saddr)) {
			ipv6_addr_set_v4mapped(inet->inet_rcv_saddr,
					       &sk->sk_v6_rcv_saddr);
			if (sk->sk_prot->rehash)
				sk->sk_prot->rehash(sk);
		}

		goto out;
	}

	if (__ipv6_addr_needs_scope_id(addr_type)) {
		if (addr_len >= sizeof(struct sockaddr_in6) &&
		    usin->sin6_scope_id) {
			if (sk->sk_bound_dev_if &&
			    sk->sk_bound_dev_if != usin->sin6_scope_id) {
				err = -EINVAL;
				goto out;
			}
			sk->sk_bound_dev_if = usin->sin6_scope_id;
		}

		if (!sk->sk_bound_dev_if && (addr_type & IPV6_ADDR_MULTICAST))
			sk->sk_bound_dev_if = np->mcast_oif;

		/* Connect to link-local address requires an interface */
		if (!sk->sk_bound_dev_if) {
			err = -EINVAL;
			goto out;
		}
	}

	sk->sk_v6_daddr = *daddr;
	np->flow_label = fl6.flowlabel;

	inet->inet_dport = usin->sin6_port;

	/*
	 *	Check for a route to destination an obtain the
	 *	destination cache for it.
	 */

	fl6.flowi6_proto = sk->sk_protocol;
	fl6.daddr = sk->sk_v6_daddr;
	fl6.saddr = np->saddr;
	fl6.flowi6_oif = sk->sk_bound_dev_if;
	fl6.flowi6_mark = sk->sk_mark;
	fl6.fl6_dport = inet->inet_dport;
	fl6.fl6_sport = inet->inet_sport;

	if (!fl6.flowi6_oif && (addr_type&IPV6_ADDR_MULTICAST))
		fl6.flowi6_oif = np->mcast_oif;

	security_sk_classify_flow(sk, flowi6_to_flowi(&fl6));

	opt = flowlabel ? flowlabel->opt : np->opt;
	final_p = fl6_update_dst(&fl6, opt, &final);

	dst = ip6_dst_lookup_flow(sk, &fl6, final_p);
	err = 0;
	if (IS_ERR(dst)) {
		err = PTR_ERR(dst);
		goto out;
	}

	/* source address lookup done in ip6_dst_lookup */

	if (ipv6_addr_any(&np->saddr))
		np->saddr = fl6.saddr;

	if (ipv6_addr_any(&sk->sk_v6_rcv_saddr)) {
		sk->sk_v6_rcv_saddr = fl6.saddr;
		inet->inet_rcv_saddr = LOOPBACK4_IPV6;
		if (sk->sk_prot->rehash)
			sk->sk_prot->rehash(sk);
	}

	ip6_dst_store(sk, dst,
		      ipv6_addr_equal(&fl6.daddr, &sk->sk_v6_daddr) ?
		      &sk->sk_v6_daddr : NULL,
#ifdef CONFIG_IPV6_SUBTREES
		      ipv6_addr_equal(&fl6.saddr, &np->saddr) ?
		      &np->saddr :
#endif
		      NULL);

	sk->sk_state = TCP_ESTABLISHED;
	ip6_set_txhash(sk);
out:
	fl6_sock_release(flowlabel);
	return err;
}
EXPORT_SYMBOL_GPL(ip6_datagram_connect);

int ip6_datagram_connect_v6_only(struct sock *sk, struct sockaddr *uaddr,
				 int addr_len)
{
	DECLARE_SOCKADDR(struct sockaddr_in6 *, sin6, uaddr);
	if (sin6->sin6_family != AF_INET6)
		return -EAFNOSUPPORT;
	return ip6_datagram_connect(sk, uaddr, addr_len);
}
EXPORT_SYMBOL_GPL(ip6_datagram_connect_v6_only);

void ipv6_icmp_error(struct sock *sk, struct sk_buff *skb, int err,
		     __be16 port, u32 info, u8 *payload)
{
	struct ipv6_pinfo *np  = inet6_sk(sk);
	struct icmp6hdr *icmph = icmp6_hdr(skb);
	struct sock_exterr_skb *serr;

	if (!np->recverr)
		return;

	skb = skb_clone(skb, GFP_ATOMIC);
	if (!skb)
		return;

	skb->protocol = htons(ETH_P_IPV6);

	serr = SKB_EXT_ERR(skb);
	serr->ee.ee_errno = err;
	serr->ee.ee_origin = SO_EE_ORIGIN_ICMP6;
	serr->ee.ee_type = icmph->icmp6_type;
	serr->ee.ee_code = icmph->icmp6_code;
	serr->ee.ee_pad = 0;
	serr->ee.ee_info = info;
	serr->ee.ee_data = 0;
	serr->addr_offset = (u8 *)&(((struct ipv6hdr *)(icmph + 1))->daddr) -
				  skb_network_header(skb);
	serr->port = port;

	__skb_pull(skb, payload - skb->data);
	skb_reset_transport_header(skb);

	if (sock_queue_err_skb(sk, skb))
		kfree_skb(skb);
}

void ipv6_local_error(struct sock *sk, int err, struct flowi6 *fl6, u32 info)
{
	struct ipv6_pinfo *np = inet6_sk(sk);
	struct sock_exterr_skb *serr;
	struct ipv6hdr *iph;
	struct sk_buff *skb;

	if (!np->recverr)
		return;

	skb = alloc_skb(sizeof(struct ipv6hdr), GFP_ATOMIC);
	if (!skb)
		return;

	skb->protocol = htons(ETH_P_IPV6);

	skb_put(skb, sizeof(struct ipv6hdr));
	skb_reset_network_header(skb);
	iph = ipv6_hdr(skb);
	iph->daddr = fl6->daddr;

	serr = SKB_EXT_ERR(skb);
	serr->ee.ee_errno = err;
	serr->ee.ee_origin = SO_EE_ORIGIN_LOCAL;
	serr->ee.ee_type = 0;
	serr->ee.ee_code = 0;
	serr->ee.ee_pad = 0;
	serr->ee.ee_info = info;
	serr->ee.ee_data = 0;
	serr->addr_offset = (u8 *)&iph->daddr - skb_network_header(skb);
	serr->port = fl6->fl6_dport;

	__skb_pull(skb, skb_tail_pointer(skb) - skb->data);
	skb_reset_transport_header(skb);

	if (sock_queue_err_skb(sk, skb))
		kfree_skb(skb);
}

void ipv6_local_rxpmtu(struct sock *sk, struct flowi6 *fl6, u32 mtu)
{
	struct ipv6_pinfo *np = inet6_sk(sk);
	struct ipv6hdr *iph;
	struct sk_buff *skb;
	struct ip6_mtuinfo *mtu_info;

	if (!np->rxopt.bits.rxpmtu)
		return;

	skb = alloc_skb(sizeof(struct ipv6hdr), GFP_ATOMIC);
	if (!skb)
		return;

	skb_put(skb, sizeof(struct ipv6hdr));
	skb_reset_network_header(skb);
	iph = ipv6_hdr(skb);
	iph->daddr = fl6->daddr;

	mtu_info = IP6CBMTU(skb);

	mtu_info->ip6m_mtu = mtu;
	mtu_info->ip6m_addr.sin6_family = AF_INET6;
	mtu_info->ip6m_addr.sin6_port = 0;
	mtu_info->ip6m_addr.sin6_flowinfo = 0;
	mtu_info->ip6m_addr.sin6_scope_id = fl6->flowi6_oif;
	mtu_info->ip6m_addr.sin6_addr = ipv6_hdr(skb)->daddr;

	__skb_pull(skb, skb_tail_pointer(skb) - skb->data);
	skb_reset_transport_header(skb);

	skb = xchg(&np->rxpmtu, skb);
	kfree_skb(skb);
}

/* IPv6 supports cmsg on all origins aside from SO_EE_ORIGIN_LOCAL.
 *
 * At one point, excluding local errors was a quick test to identify icmp/icmp6
 * errors. This is no longer true, but the test remained, so the v6 stack,
 * unlike v4, also honors cmsg requests on all wifi and timestamp errors.
 *
 * Timestamp code paths do not initialize the fields expected by cmsg:
 * the PKTINFO fields in skb->cb[]. Fill those in here.
 */
static bool ip6_datagram_support_cmsg(struct sk_buff *skb,
				      struct sock_exterr_skb *serr)
{
	if (serr->ee.ee_origin == SO_EE_ORIGIN_ICMP ||
	    serr->ee.ee_origin == SO_EE_ORIGIN_ICMP6)
		return true;

	if (serr->ee.ee_origin == SO_EE_ORIGIN_LOCAL)
		return false;

	if (!skb->dev)
		return false;

	if (skb->protocol == htons(ETH_P_IPV6))
		IP6CB(skb)->iif = skb->dev->ifindex;
	else
		PKTINFO_SKB_CB(skb)->ipi_ifindex = skb->dev->ifindex;

	return true;
}

/*
 *	Handle MSG_ERRQUEUE
 */
int ipv6_recv_error(struct sock *sk, struct msghdr *msg, int len, int *addr_len)
{
	struct ipv6_pinfo *np = inet6_sk(sk);
	struct sock_exterr_skb *serr;
	struct sk_buff *skb;
	DECLARE_SOCKADDR(struct sockaddr_in6 *, sin, msg->msg_name);
	struct {
		struct sock_extended_err ee;
		struct sockaddr_in6	 offender;
	} errhdr;
	int err;
	int copied;

	err = -EAGAIN;
	skb = sock_dequeue_err_skb(sk);
	if (skb == NULL)
		goto out;

	copied = skb->len;
	if (copied > len) {
		msg->msg_flags |= MSG_TRUNC;
		copied = len;
	}
	err = skb_copy_datagram_msg(skb, 0, msg, copied);
	if (err)
		goto out_free_skb;

	sock_recv_timestamp(msg, sk, skb);

	serr = SKB_EXT_ERR(skb);

<<<<<<< HEAD
	if (sin && skb->len) {
=======
	if (sin && serr->port) {
>>>>>>> d525211f
		const unsigned char *nh = skb_network_header(skb);
		sin->sin6_family = AF_INET6;
		sin->sin6_flowinfo = 0;
		sin->sin6_port = serr->port;
		if (skb->protocol == htons(ETH_P_IPV6)) {
			const struct ipv6hdr *ip6h = container_of((struct in6_addr *)(nh + serr->addr_offset),
								  struct ipv6hdr, daddr);
			sin->sin6_addr = ip6h->daddr;
			if (np->sndflow)
				sin->sin6_flowinfo = ip6_flowinfo(ip6h);
			sin->sin6_scope_id =
				ipv6_iface_scope_id(&sin->sin6_addr,
						    IP6CB(skb)->iif);
		} else {
			ipv6_addr_set_v4mapped(*(__be32 *)(nh + serr->addr_offset),
					       &sin->sin6_addr);
			sin->sin6_scope_id = 0;
		}
		*addr_len = sizeof(*sin);
	}

	memcpy(&errhdr.ee, &serr->ee, sizeof(struct sock_extended_err));
	sin = &errhdr.offender;
	memset(sin, 0, sizeof(*sin));
<<<<<<< HEAD
	if (serr->ee.ee_origin != SO_EE_ORIGIN_LOCAL && skb->len) {
=======

	if (ip6_datagram_support_cmsg(skb, serr)) {
>>>>>>> d525211f
		sin->sin6_family = AF_INET6;
		if (np->rxopt.all)
			ip6_datagram_recv_common_ctl(sk, msg, skb);
		if (skb->protocol == htons(ETH_P_IPV6)) {
			sin->sin6_addr = ipv6_hdr(skb)->saddr;
			if (np->rxopt.all)
				ip6_datagram_recv_specific_ctl(sk, msg, skb);
			sin->sin6_scope_id =
				ipv6_iface_scope_id(&sin->sin6_addr,
						    IP6CB(skb)->iif);
		} else {
			ipv6_addr_set_v4mapped(ip_hdr(skb)->saddr,
					       &sin->sin6_addr);
			if (inet_sk(sk)->cmsg_flags)
				ip_cmsg_recv(msg, skb);
		}
	}

	put_cmsg(msg, SOL_IPV6, IPV6_RECVERR, sizeof(errhdr), &errhdr);

	/* Now we could try to dump offended packet options */

	msg->msg_flags |= MSG_ERRQUEUE;
	err = copied;

out_free_skb:
	kfree_skb(skb);
out:
	return err;
}
EXPORT_SYMBOL_GPL(ipv6_recv_error);

/*
 *	Handle IPV6_RECVPATHMTU
 */
int ipv6_recv_rxpmtu(struct sock *sk, struct msghdr *msg, int len,
		     int *addr_len)
{
	struct ipv6_pinfo *np = inet6_sk(sk);
	struct sk_buff *skb;
	struct ip6_mtuinfo mtu_info;
	DECLARE_SOCKADDR(struct sockaddr_in6 *, sin, msg->msg_name);
	int err;
	int copied;

	err = -EAGAIN;
	skb = xchg(&np->rxpmtu, NULL);
	if (skb == NULL)
		goto out;

	copied = skb->len;
	if (copied > len) {
		msg->msg_flags |= MSG_TRUNC;
		copied = len;
	}
	err = skb_copy_datagram_msg(skb, 0, msg, copied);
	if (err)
		goto out_free_skb;

	sock_recv_timestamp(msg, sk, skb);

	memcpy(&mtu_info, IP6CBMTU(skb), sizeof(mtu_info));

	if (sin) {
		sin->sin6_family = AF_INET6;
		sin->sin6_flowinfo = 0;
		sin->sin6_port = 0;
		sin->sin6_scope_id = mtu_info.ip6m_addr.sin6_scope_id;
		sin->sin6_addr = mtu_info.ip6m_addr.sin6_addr;
		*addr_len = sizeof(*sin);
	}

	put_cmsg(msg, SOL_IPV6, IPV6_PATHMTU, sizeof(mtu_info), &mtu_info);

	err = copied;

out_free_skb:
	kfree_skb(skb);
out:
	return err;
}


void ip6_datagram_recv_common_ctl(struct sock *sk, struct msghdr *msg,
				 struct sk_buff *skb)
{
	struct ipv6_pinfo *np = inet6_sk(sk);
	bool is_ipv6 = skb->protocol == htons(ETH_P_IPV6);

	if (np->rxopt.bits.rxinfo) {
		struct in6_pktinfo src_info;

		if (is_ipv6) {
			src_info.ipi6_ifindex = IP6CB(skb)->iif;
			src_info.ipi6_addr = ipv6_hdr(skb)->daddr;
		} else {
			src_info.ipi6_ifindex =
				PKTINFO_SKB_CB(skb)->ipi_ifindex;
			ipv6_addr_set_v4mapped(ip_hdr(skb)->daddr,
					       &src_info.ipi6_addr);
		}

		if (src_info.ipi6_ifindex >= 0)
			put_cmsg(msg, SOL_IPV6, IPV6_PKTINFO,
				 sizeof(src_info), &src_info);
	}
}

void ip6_datagram_recv_specific_ctl(struct sock *sk, struct msghdr *msg,
				    struct sk_buff *skb)
{
	struct ipv6_pinfo *np = inet6_sk(sk);
	struct inet6_skb_parm *opt = IP6CB(skb);
	unsigned char *nh = skb_network_header(skb);

	if (np->rxopt.bits.rxhlim) {
		int hlim = ipv6_hdr(skb)->hop_limit;
		put_cmsg(msg, SOL_IPV6, IPV6_HOPLIMIT, sizeof(hlim), &hlim);
	}

	if (np->rxopt.bits.rxtclass) {
		int tclass = ipv6_get_dsfield(ipv6_hdr(skb));
		put_cmsg(msg, SOL_IPV6, IPV6_TCLASS, sizeof(tclass), &tclass);
	}

	if (np->rxopt.bits.rxflow) {
		__be32 flowinfo = ip6_flowinfo((struct ipv6hdr *)nh);
		if (flowinfo)
			put_cmsg(msg, SOL_IPV6, IPV6_FLOWINFO, sizeof(flowinfo), &flowinfo);
	}

	/* HbH is allowed only once */
	if (np->rxopt.bits.hopopts && opt->hop) {
		u8 *ptr = nh + opt->hop;
		put_cmsg(msg, SOL_IPV6, IPV6_HOPOPTS, (ptr[1]+1)<<3, ptr);
	}

	if (opt->lastopt &&
	    (np->rxopt.bits.dstopts || np->rxopt.bits.srcrt)) {
		/*
		 * Silly enough, but we need to reparse in order to
		 * report extension headers (except for HbH)
		 * in order.
		 *
		 * Also note that IPV6_RECVRTHDRDSTOPTS is NOT
		 * (and WILL NOT be) defined because
		 * IPV6_RECVDSTOPTS is more generic. --yoshfuji
		 */
		unsigned int off = sizeof(struct ipv6hdr);
		u8 nexthdr = ipv6_hdr(skb)->nexthdr;

		while (off <= opt->lastopt) {
			unsigned int len;
			u8 *ptr = nh + off;

			switch (nexthdr) {
			case IPPROTO_DSTOPTS:
				nexthdr = ptr[0];
				len = (ptr[1] + 1) << 3;
				if (np->rxopt.bits.dstopts)
					put_cmsg(msg, SOL_IPV6, IPV6_DSTOPTS, len, ptr);
				break;
			case IPPROTO_ROUTING:
				nexthdr = ptr[0];
				len = (ptr[1] + 1) << 3;
				if (np->rxopt.bits.srcrt)
					put_cmsg(msg, SOL_IPV6, IPV6_RTHDR, len, ptr);
				break;
			case IPPROTO_AH:
				nexthdr = ptr[0];
				len = (ptr[1] + 2) << 2;
				break;
			default:
				nexthdr = ptr[0];
				len = (ptr[1] + 1) << 3;
				break;
			}

			off += len;
		}
	}

	/* socket options in old style */
	if (np->rxopt.bits.rxoinfo) {
		struct in6_pktinfo src_info;

		src_info.ipi6_ifindex = opt->iif;
		src_info.ipi6_addr = ipv6_hdr(skb)->daddr;
		put_cmsg(msg, SOL_IPV6, IPV6_2292PKTINFO, sizeof(src_info), &src_info);
	}
	if (np->rxopt.bits.rxohlim) {
		int hlim = ipv6_hdr(skb)->hop_limit;
		put_cmsg(msg, SOL_IPV6, IPV6_2292HOPLIMIT, sizeof(hlim), &hlim);
	}
	if (np->rxopt.bits.ohopopts && opt->hop) {
		u8 *ptr = nh + opt->hop;
		put_cmsg(msg, SOL_IPV6, IPV6_2292HOPOPTS, (ptr[1]+1)<<3, ptr);
	}
	if (np->rxopt.bits.odstopts && opt->dst0) {
		u8 *ptr = nh + opt->dst0;
		put_cmsg(msg, SOL_IPV6, IPV6_2292DSTOPTS, (ptr[1]+1)<<3, ptr);
	}
	if (np->rxopt.bits.osrcrt && opt->srcrt) {
		struct ipv6_rt_hdr *rthdr = (struct ipv6_rt_hdr *)(nh + opt->srcrt);
		put_cmsg(msg, SOL_IPV6, IPV6_2292RTHDR, (rthdr->hdrlen+1) << 3, rthdr);
	}
	if (np->rxopt.bits.odstopts && opt->dst1) {
		u8 *ptr = nh + opt->dst1;
		put_cmsg(msg, SOL_IPV6, IPV6_2292DSTOPTS, (ptr[1]+1)<<3, ptr);
	}
	if (np->rxopt.bits.rxorigdstaddr) {
		struct sockaddr_in6 sin6;
		__be16 *ports = (__be16 *) skb_transport_header(skb);

		if (skb_transport_offset(skb) + 4 <= skb->len) {
			/* All current transport protocols have the port numbers in the
			 * first four bytes of the transport header and this function is
			 * written with this assumption in mind.
			 */

			sin6.sin6_family = AF_INET6;
			sin6.sin6_addr = ipv6_hdr(skb)->daddr;
			sin6.sin6_port = ports[1];
			sin6.sin6_flowinfo = 0;
			sin6.sin6_scope_id =
				ipv6_iface_scope_id(&ipv6_hdr(skb)->daddr,
						    opt->iif);

			put_cmsg(msg, SOL_IPV6, IPV6_ORIGDSTADDR, sizeof(sin6), &sin6);
		}
	}
}

void ip6_datagram_recv_ctl(struct sock *sk, struct msghdr *msg,
			  struct sk_buff *skb)
{
	ip6_datagram_recv_common_ctl(sk, msg, skb);
	ip6_datagram_recv_specific_ctl(sk, msg, skb);
}
EXPORT_SYMBOL_GPL(ip6_datagram_recv_ctl);

int ip6_datagram_send_ctl(struct net *net, struct sock *sk,
			  struct msghdr *msg, struct flowi6 *fl6,
			  struct ipv6_txoptions *opt,
			  int *hlimit, int *tclass, int *dontfrag)
{
	struct in6_pktinfo *src_info;
	struct cmsghdr *cmsg;
	struct ipv6_rt_hdr *rthdr;
	struct ipv6_opt_hdr *hdr;
	int len;
	int err = 0;

	for_each_cmsghdr(cmsg, msg) {
		int addr_type;

		if (!CMSG_OK(msg, cmsg)) {
			err = -EINVAL;
			goto exit_f;
		}

		if (cmsg->cmsg_level != SOL_IPV6)
			continue;

		switch (cmsg->cmsg_type) {
		case IPV6_PKTINFO:
		case IPV6_2292PKTINFO:
		    {
			struct net_device *dev = NULL;

			if (cmsg->cmsg_len < CMSG_LEN(sizeof(struct in6_pktinfo))) {
				err = -EINVAL;
				goto exit_f;
			}

			src_info = (struct in6_pktinfo *)CMSG_DATA(cmsg);

			if (src_info->ipi6_ifindex) {
				if (fl6->flowi6_oif &&
				    src_info->ipi6_ifindex != fl6->flowi6_oif)
					return -EINVAL;
				fl6->flowi6_oif = src_info->ipi6_ifindex;
			}

			addr_type = __ipv6_addr_type(&src_info->ipi6_addr);

			rcu_read_lock();
			if (fl6->flowi6_oif) {
				dev = dev_get_by_index_rcu(net, fl6->flowi6_oif);
				if (!dev) {
					rcu_read_unlock();
					return -ENODEV;
				}
			} else if (addr_type & IPV6_ADDR_LINKLOCAL) {
				rcu_read_unlock();
				return -EINVAL;
			}

			if (addr_type != IPV6_ADDR_ANY) {
				int strict = __ipv6_addr_src_scope(addr_type) <= IPV6_ADDR_SCOPE_LINKLOCAL;
				if (!(inet_sk(sk)->freebind || inet_sk(sk)->transparent) &&
				    !ipv6_chk_addr(net, &src_info->ipi6_addr,
						   strict ? dev : NULL, 0) &&
				    !ipv6_chk_acast_addr_src(net, dev,
							     &src_info->ipi6_addr))
					err = -EINVAL;
				else
					fl6->saddr = src_info->ipi6_addr;
			}

			rcu_read_unlock();

			if (err)
				goto exit_f;

			break;
		    }

		case IPV6_FLOWINFO:
			if (cmsg->cmsg_len < CMSG_LEN(4)) {
				err = -EINVAL;
				goto exit_f;
			}

			if (fl6->flowlabel&IPV6_FLOWINFO_MASK) {
				if ((fl6->flowlabel^*(__be32 *)CMSG_DATA(cmsg))&~IPV6_FLOWINFO_MASK) {
					err = -EINVAL;
					goto exit_f;
				}
			}
			fl6->flowlabel = IPV6_FLOWINFO_MASK & *(__be32 *)CMSG_DATA(cmsg);
			break;

		case IPV6_2292HOPOPTS:
		case IPV6_HOPOPTS:
			if (opt->hopopt || cmsg->cmsg_len < CMSG_LEN(sizeof(struct ipv6_opt_hdr))) {
				err = -EINVAL;
				goto exit_f;
			}

			hdr = (struct ipv6_opt_hdr *)CMSG_DATA(cmsg);
			len = ((hdr->hdrlen + 1) << 3);
			if (cmsg->cmsg_len < CMSG_LEN(len)) {
				err = -EINVAL;
				goto exit_f;
			}
			if (!ns_capable(net->user_ns, CAP_NET_RAW)) {
				err = -EPERM;
				goto exit_f;
			}
			opt->opt_nflen += len;
			opt->hopopt = hdr;
			break;

		case IPV6_2292DSTOPTS:
			if (cmsg->cmsg_len < CMSG_LEN(sizeof(struct ipv6_opt_hdr))) {
				err = -EINVAL;
				goto exit_f;
			}

			hdr = (struct ipv6_opt_hdr *)CMSG_DATA(cmsg);
			len = ((hdr->hdrlen + 1) << 3);
			if (cmsg->cmsg_len < CMSG_LEN(len)) {
				err = -EINVAL;
				goto exit_f;
			}
			if (!ns_capable(net->user_ns, CAP_NET_RAW)) {
				err = -EPERM;
				goto exit_f;
			}
			if (opt->dst1opt) {
				err = -EINVAL;
				goto exit_f;
			}
			opt->opt_flen += len;
			opt->dst1opt = hdr;
			break;

		case IPV6_DSTOPTS:
		case IPV6_RTHDRDSTOPTS:
			if (cmsg->cmsg_len < CMSG_LEN(sizeof(struct ipv6_opt_hdr))) {
				err = -EINVAL;
				goto exit_f;
			}

			hdr = (struct ipv6_opt_hdr *)CMSG_DATA(cmsg);
			len = ((hdr->hdrlen + 1) << 3);
			if (cmsg->cmsg_len < CMSG_LEN(len)) {
				err = -EINVAL;
				goto exit_f;
			}
			if (!ns_capable(net->user_ns, CAP_NET_RAW)) {
				err = -EPERM;
				goto exit_f;
			}
			if (cmsg->cmsg_type == IPV6_DSTOPTS) {
				opt->opt_flen += len;
				opt->dst1opt = hdr;
			} else {
				opt->opt_nflen += len;
				opt->dst0opt = hdr;
			}
			break;

		case IPV6_2292RTHDR:
		case IPV6_RTHDR:
			if (cmsg->cmsg_len < CMSG_LEN(sizeof(struct ipv6_rt_hdr))) {
				err = -EINVAL;
				goto exit_f;
			}

			rthdr = (struct ipv6_rt_hdr *)CMSG_DATA(cmsg);

			switch (rthdr->type) {
#if IS_ENABLED(CONFIG_IPV6_MIP6)
			case IPV6_SRCRT_TYPE_2:
				if (rthdr->hdrlen != 2 ||
				    rthdr->segments_left != 1) {
					err = -EINVAL;
					goto exit_f;
				}
				break;
#endif
			default:
				err = -EINVAL;
				goto exit_f;
			}

			len = ((rthdr->hdrlen + 1) << 3);

			if (cmsg->cmsg_len < CMSG_LEN(len)) {
				err = -EINVAL;
				goto exit_f;
			}

			/* segments left must also match */
			if ((rthdr->hdrlen >> 1) != rthdr->segments_left) {
				err = -EINVAL;
				goto exit_f;
			}

			opt->opt_nflen += len;
			opt->srcrt = rthdr;

			if (cmsg->cmsg_type == IPV6_2292RTHDR && opt->dst1opt) {
				int dsthdrlen = ((opt->dst1opt->hdrlen+1)<<3);

				opt->opt_nflen += dsthdrlen;
				opt->dst0opt = opt->dst1opt;
				opt->dst1opt = NULL;
				opt->opt_flen -= dsthdrlen;
			}

			break;

		case IPV6_2292HOPLIMIT:
		case IPV6_HOPLIMIT:
			if (cmsg->cmsg_len != CMSG_LEN(sizeof(int))) {
				err = -EINVAL;
				goto exit_f;
			}

			*hlimit = *(int *)CMSG_DATA(cmsg);
			if (*hlimit < -1 || *hlimit > 0xff) {
				err = -EINVAL;
				goto exit_f;
			}

			break;

		case IPV6_TCLASS:
		    {
			int tc;

			err = -EINVAL;
			if (cmsg->cmsg_len != CMSG_LEN(sizeof(int)))
				goto exit_f;

			tc = *(int *)CMSG_DATA(cmsg);
			if (tc < -1 || tc > 0xff)
				goto exit_f;

			err = 0;
			*tclass = tc;

			break;
		    }

		case IPV6_DONTFRAG:
		    {
			int df;

			err = -EINVAL;
			if (cmsg->cmsg_len != CMSG_LEN(sizeof(int)))
				goto exit_f;

			df = *(int *)CMSG_DATA(cmsg);
			if (df < 0 || df > 1)
				goto exit_f;

			err = 0;
			*dontfrag = df;

			break;
		    }
		default:
			net_dbg_ratelimited("invalid cmsg type: %d\n",
					    cmsg->cmsg_type);
			err = -EINVAL;
			goto exit_f;
		}
	}

exit_f:
	return err;
}
EXPORT_SYMBOL_GPL(ip6_datagram_send_ctl);

void ip6_dgram_sock_seq_show(struct seq_file *seq, struct sock *sp,
			     __u16 srcp, __u16 destp, int bucket)
{
	const struct in6_addr *dest, *src;

	dest  = &sp->sk_v6_daddr;
	src   = &sp->sk_v6_rcv_saddr;
	seq_printf(seq,
		   "%5d: %08X%08X%08X%08X:%04X %08X%08X%08X%08X:%04X "
		   "%02X %08X:%08X %02X:%08lX %08X %5u %8d %lu %d %pK %d\n",
		   bucket,
		   src->s6_addr32[0], src->s6_addr32[1],
		   src->s6_addr32[2], src->s6_addr32[3], srcp,
		   dest->s6_addr32[0], dest->s6_addr32[1],
		   dest->s6_addr32[2], dest->s6_addr32[3], destp,
		   sp->sk_state,
		   sk_wmem_alloc_get(sp),
		   sk_rmem_alloc_get(sp),
		   0, 0L, 0,
		   from_kuid_munged(seq_user_ns(seq), sock_i_uid(sp)),
		   0,
		   sock_i_ino(sp),
		   atomic_read(&sp->sk_refcnt), sp,
		   atomic_read(&sp->sk_drops));
}<|MERGE_RESOLUTION|>--- conflicted
+++ resolved
@@ -389,11 +389,7 @@
 
 	serr = SKB_EXT_ERR(skb);
 
-<<<<<<< HEAD
-	if (sin && skb->len) {
-=======
 	if (sin && serr->port) {
->>>>>>> d525211f
 		const unsigned char *nh = skb_network_header(skb);
 		sin->sin6_family = AF_INET6;
 		sin->sin6_flowinfo = 0;
@@ -418,12 +414,8 @@
 	memcpy(&errhdr.ee, &serr->ee, sizeof(struct sock_extended_err));
 	sin = &errhdr.offender;
 	memset(sin, 0, sizeof(*sin));
-<<<<<<< HEAD
-	if (serr->ee.ee_origin != SO_EE_ORIGIN_LOCAL && skb->len) {
-=======
 
 	if (ip6_datagram_support_cmsg(skb, serr)) {
->>>>>>> d525211f
 		sin->sin6_family = AF_INET6;
 		if (np->rxopt.all)
 			ip6_datagram_recv_common_ctl(sk, msg, skb);
