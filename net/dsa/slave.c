// SPDX-License-Identifier: GPL-2.0-or-later
/*
 * net/dsa/slave.c - Slave device handling
 * Copyright (c) 2008-2009 Marvell Semiconductor
 */

#include <linux/list.h>
#include <linux/etherdevice.h>
#include <linux/netdevice.h>
#include <linux/phy.h>
#include <linux/phy_fixed.h>
#include <linux/phylink.h>
#include <linux/of_net.h>
#include <linux/of_mdio.h>
#include <linux/mdio.h>
#include <net/rtnetlink.h>
#include <net/pkt_cls.h>
#include <net/tc_act/tc_mirred.h>
#include <linux/if_bridge.h>
#include <linux/netpoll.h>
#include <linux/ptp_classify.h>

#include "dsa_priv.h"

static bool dsa_slave_dev_check(const struct net_device *dev);

/* slave mii_bus handling ***************************************************/
static int dsa_slave_phy_read(struct mii_bus *bus, int addr, int reg)
{
	struct dsa_switch *ds = bus->priv;

	if (ds->phys_mii_mask & (1 << addr))
		return ds->ops->phy_read(ds, addr, reg);

	return 0xffff;
}

static int dsa_slave_phy_write(struct mii_bus *bus, int addr, int reg, u16 val)
{
	struct dsa_switch *ds = bus->priv;

	if (ds->phys_mii_mask & (1 << addr))
		return ds->ops->phy_write(ds, addr, reg, val);

	return 0;
}

void dsa_slave_mii_bus_init(struct dsa_switch *ds)
{
	ds->slave_mii_bus->priv = (void *)ds;
	ds->slave_mii_bus->name = "dsa slave smi";
	ds->slave_mii_bus->read = dsa_slave_phy_read;
	ds->slave_mii_bus->write = dsa_slave_phy_write;
	snprintf(ds->slave_mii_bus->id, MII_BUS_ID_SIZE, "dsa-%d.%d",
		 ds->dst->index, ds->index);
	ds->slave_mii_bus->parent = ds->dev;
	ds->slave_mii_bus->phy_mask = ~ds->phys_mii_mask;
}


/* slave device handling ****************************************************/
static int dsa_slave_get_iflink(const struct net_device *dev)
{
	return dsa_slave_to_master(dev)->ifindex;
}

static int dsa_slave_open(struct net_device *dev)
{
	struct net_device *master = dsa_slave_to_master(dev);
	struct dsa_port *dp = dsa_slave_to_port(dev);
	int err;

	if (!(master->flags & IFF_UP))
		return -ENETDOWN;

	if (!ether_addr_equal(dev->dev_addr, master->dev_addr)) {
		err = dev_uc_add(master, dev->dev_addr);
		if (err < 0)
			goto out;
	}

	if (dev->flags & IFF_ALLMULTI) {
		err = dev_set_allmulti(master, 1);
		if (err < 0)
			goto del_unicast;
	}
	if (dev->flags & IFF_PROMISC) {
		err = dev_set_promiscuity(master, 1);
		if (err < 0)
			goto clear_allmulti;
	}

	err = dsa_port_enable(dp, dev->phydev);
	if (err)
		goto clear_promisc;

	phylink_start(dp->pl);

	return 0;

clear_promisc:
	if (dev->flags & IFF_PROMISC)
		dev_set_promiscuity(master, -1);
clear_allmulti:
	if (dev->flags & IFF_ALLMULTI)
		dev_set_allmulti(master, -1);
del_unicast:
	if (!ether_addr_equal(dev->dev_addr, master->dev_addr))
		dev_uc_del(master, dev->dev_addr);
out:
	return err;
}

static int dsa_slave_close(struct net_device *dev)
{
	struct net_device *master = dsa_slave_to_master(dev);
	struct dsa_port *dp = dsa_slave_to_port(dev);

	cancel_work_sync(&dp->xmit_work);
	skb_queue_purge(&dp->xmit_queue);

	phylink_stop(dp->pl);

	dsa_port_disable(dp);

	dev_mc_unsync(master, dev);
	dev_uc_unsync(master, dev);
	if (dev->flags & IFF_ALLMULTI)
		dev_set_allmulti(master, -1);
	if (dev->flags & IFF_PROMISC)
		dev_set_promiscuity(master, -1);

	if (!ether_addr_equal(dev->dev_addr, master->dev_addr))
		dev_uc_del(master, dev->dev_addr);

	return 0;
}

static void dsa_slave_change_rx_flags(struct net_device *dev, int change)
{
	struct net_device *master = dsa_slave_to_master(dev);
	if (dev->flags & IFF_UP) {
		if (change & IFF_ALLMULTI)
			dev_set_allmulti(master,
					 dev->flags & IFF_ALLMULTI ? 1 : -1);
		if (change & IFF_PROMISC)
			dev_set_promiscuity(master,
					    dev->flags & IFF_PROMISC ? 1 : -1);
	}
}

static void dsa_slave_set_rx_mode(struct net_device *dev)
{
	struct net_device *master = dsa_slave_to_master(dev);

	dev_mc_sync(master, dev);
	dev_uc_sync(master, dev);
}

static int dsa_slave_set_mac_address(struct net_device *dev, void *a)
{
	struct net_device *master = dsa_slave_to_master(dev);
	struct sockaddr *addr = a;
	int err;

	if (!is_valid_ether_addr(addr->sa_data))
		return -EADDRNOTAVAIL;

	if (!(dev->flags & IFF_UP))
		goto out;

	if (!ether_addr_equal(addr->sa_data, master->dev_addr)) {
		err = dev_uc_add(master, addr->sa_data);
		if (err < 0)
			return err;
	}

	if (!ether_addr_equal(dev->dev_addr, master->dev_addr))
		dev_uc_del(master, dev->dev_addr);

out:
	ether_addr_copy(dev->dev_addr, addr->sa_data);

	return 0;
}

struct dsa_slave_dump_ctx {
	struct net_device *dev;
	struct sk_buff *skb;
	struct netlink_callback *cb;
	int idx;
};

static int
dsa_slave_port_fdb_do_dump(const unsigned char *addr, u16 vid,
			   bool is_static, void *data)
{
	struct dsa_slave_dump_ctx *dump = data;
	u32 portid = NETLINK_CB(dump->cb->skb).portid;
	u32 seq = dump->cb->nlh->nlmsg_seq;
	struct nlmsghdr *nlh;
	struct ndmsg *ndm;

	if (dump->idx < dump->cb->args[2])
		goto skip;

	nlh = nlmsg_put(dump->skb, portid, seq, RTM_NEWNEIGH,
			sizeof(*ndm), NLM_F_MULTI);
	if (!nlh)
		return -EMSGSIZE;

	ndm = nlmsg_data(nlh);
	ndm->ndm_family  = AF_BRIDGE;
	ndm->ndm_pad1    = 0;
	ndm->ndm_pad2    = 0;
	ndm->ndm_flags   = NTF_SELF;
	ndm->ndm_type    = 0;
	ndm->ndm_ifindex = dump->dev->ifindex;
	ndm->ndm_state   = is_static ? NUD_NOARP : NUD_REACHABLE;

	if (nla_put(dump->skb, NDA_LLADDR, ETH_ALEN, addr))
		goto nla_put_failure;

	if (vid && nla_put_u16(dump->skb, NDA_VLAN, vid))
		goto nla_put_failure;

	nlmsg_end(dump->skb, nlh);

skip:
	dump->idx++;
	return 0;

nla_put_failure:
	nlmsg_cancel(dump->skb, nlh);
	return -EMSGSIZE;
}

static int
dsa_slave_fdb_dump(struct sk_buff *skb, struct netlink_callback *cb,
		   struct net_device *dev, struct net_device *filter_dev,
		   int *idx)
{
	struct dsa_port *dp = dsa_slave_to_port(dev);
	struct dsa_slave_dump_ctx dump = {
		.dev = dev,
		.skb = skb,
		.cb = cb,
		.idx = *idx,
	};
	int err;

	err = dsa_port_fdb_dump(dp, dsa_slave_port_fdb_do_dump, &dump);
	*idx = dump.idx;

	return err;
}

static int dsa_slave_ioctl(struct net_device *dev, struct ifreq *ifr, int cmd)
{
	struct dsa_slave_priv *p = netdev_priv(dev);
	struct dsa_switch *ds = p->dp->ds;
	int port = p->dp->index;

	/* Pass through to switch driver if it supports timestamping */
	switch (cmd) {
	case SIOCGHWTSTAMP:
		if (ds->ops->port_hwtstamp_get)
			return ds->ops->port_hwtstamp_get(ds, port, ifr);
		break;
	case SIOCSHWTSTAMP:
		if (ds->ops->port_hwtstamp_set)
			return ds->ops->port_hwtstamp_set(ds, port, ifr);
		break;
	}

	return phylink_mii_ioctl(p->dp->pl, ifr, cmd);
}

static int dsa_slave_port_attr_set(struct net_device *dev,
				   const struct switchdev_attr *attr,
				   struct switchdev_trans *trans)
{
	struct dsa_port *dp = dsa_slave_to_port(dev);
	int ret;

	switch (attr->id) {
	case SWITCHDEV_ATTR_ID_PORT_STP_STATE:
		ret = dsa_port_set_state(dp, attr->u.stp_state, trans);
		break;
	case SWITCHDEV_ATTR_ID_BRIDGE_VLAN_FILTERING:
		ret = dsa_port_vlan_filtering(dp, attr->u.vlan_filtering,
					      trans);
		break;
	case SWITCHDEV_ATTR_ID_BRIDGE_AGEING_TIME:
		ret = dsa_port_ageing_time(dp, attr->u.ageing_time, trans);
		break;
	case SWITCHDEV_ATTR_ID_PORT_PRE_BRIDGE_FLAGS:
		ret = dsa_port_pre_bridge_flags(dp, attr->u.brport_flags,
						trans);
		break;
	case SWITCHDEV_ATTR_ID_PORT_BRIDGE_FLAGS:
		ret = dsa_port_bridge_flags(dp, attr->u.brport_flags, trans);
		break;
	case SWITCHDEV_ATTR_ID_BRIDGE_MROUTER:
		ret = dsa_port_mrouter(dp->cpu_dp, attr->u.mrouter, trans);
		break;
	default:
		ret = -EOPNOTSUPP;
		break;
	}

	return ret;
}

static int dsa_slave_port_obj_add(struct net_device *dev,
				  const struct switchdev_obj *obj,
				  struct switchdev_trans *trans,
				  struct netlink_ext_ack *extack)
{
	struct dsa_port *dp = dsa_slave_to_port(dev);
	int err;

	/* For the prepare phase, ensure the full set of changes is feasable in
	 * one go in order to signal a failure properly. If an operation is not
	 * supported, return -EOPNOTSUPP.
	 */

	switch (obj->id) {
	case SWITCHDEV_OBJ_ID_PORT_MDB:
		if (obj->orig_dev != dev)
			return -EOPNOTSUPP;
		err = dsa_port_mdb_add(dp, SWITCHDEV_OBJ_PORT_MDB(obj), trans);
		break;
	case SWITCHDEV_OBJ_ID_HOST_MDB:
		/* DSA can directly translate this to a normal MDB add,
		 * but on the CPU port.
		 */
		err = dsa_port_mdb_add(dp->cpu_dp, SWITCHDEV_OBJ_PORT_MDB(obj),
				       trans);
		break;
	case SWITCHDEV_OBJ_ID_PORT_VLAN:
		if (obj->orig_dev != dev)
			return -EOPNOTSUPP;
		err = dsa_port_vlan_add(dp, SWITCHDEV_OBJ_PORT_VLAN(obj),
					trans);
		break;
	default:
		err = -EOPNOTSUPP;
		break;
	}

	return err;
}

static int dsa_slave_port_obj_del(struct net_device *dev,
				  const struct switchdev_obj *obj)
{
	struct dsa_port *dp = dsa_slave_to_port(dev);
	int err;

	switch (obj->id) {
	case SWITCHDEV_OBJ_ID_PORT_MDB:
		if (obj->orig_dev != dev)
			return -EOPNOTSUPP;
		err = dsa_port_mdb_del(dp, SWITCHDEV_OBJ_PORT_MDB(obj));
		break;
	case SWITCHDEV_OBJ_ID_HOST_MDB:
		/* DSA can directly translate this to a normal MDB add,
		 * but on the CPU port.
		 */
		err = dsa_port_mdb_del(dp->cpu_dp, SWITCHDEV_OBJ_PORT_MDB(obj));
		break;
	case SWITCHDEV_OBJ_ID_PORT_VLAN:
		if (obj->orig_dev != dev)
			return -EOPNOTSUPP;
		err = dsa_port_vlan_del(dp, SWITCHDEV_OBJ_PORT_VLAN(obj));
		break;
	default:
		err = -EOPNOTSUPP;
		break;
	}

	return err;
}

static int dsa_slave_get_port_parent_id(struct net_device *dev,
					struct netdev_phys_item_id *ppid)
{
	struct dsa_port *dp = dsa_slave_to_port(dev);
	struct dsa_switch *ds = dp->ds;
	struct dsa_switch_tree *dst = ds->dst;

	/* For non-legacy ports, devlink is used and it takes
	 * care of the name generation. This ndo implementation
	 * should be removed with legacy support.
	 */
	if (dp->ds->devlink)
		return -EOPNOTSUPP;

	ppid->id_len = sizeof(dst->index);
	memcpy(&ppid->id, &dst->index, ppid->id_len);

	return 0;
}

static inline netdev_tx_t dsa_slave_netpoll_send_skb(struct net_device *dev,
						     struct sk_buff *skb)
{
#ifdef CONFIG_NET_POLL_CONTROLLER
	struct dsa_slave_priv *p = netdev_priv(dev);

	if (p->netpoll)
		netpoll_send_skb(p->netpoll, skb);
#else
	BUG();
#endif
	return NETDEV_TX_OK;
}

static void dsa_skb_tx_timestamp(struct dsa_slave_priv *p,
				 struct sk_buff *skb)
{
	struct dsa_switch *ds = p->dp->ds;
	struct sk_buff *clone;
	unsigned int type;

	type = ptp_classify_raw(skb);
	if (type == PTP_CLASS_NONE)
		return;

	if (!ds->ops->port_txtstamp)
		return;

	clone = skb_clone_sk(skb);
	if (!clone)
		return;

	DSA_SKB_CB(skb)->clone = clone;

	if (ds->ops->port_txtstamp(ds, p->dp->index, clone, type))
		return;

	kfree_skb(clone);
}

netdev_tx_t dsa_enqueue_skb(struct sk_buff *skb, struct net_device *dev)
{
	/* SKB for netpoll still need to be mangled with the protocol-specific
	 * tag to be successfully transmitted
	 */
	if (unlikely(netpoll_tx_running(dev)))
		return dsa_slave_netpoll_send_skb(dev, skb);

	/* Queue the SKB for transmission on the parent interface, but
	 * do not modify its EtherType
	 */
	skb->dev = dsa_slave_to_master(dev);
	dev_queue_xmit(skb);

	return NETDEV_TX_OK;
}
EXPORT_SYMBOL_GPL(dsa_enqueue_skb);

static netdev_tx_t dsa_slave_xmit(struct sk_buff *skb, struct net_device *dev)
{
	struct dsa_slave_priv *p = netdev_priv(dev);
	struct pcpu_sw_netstats *s;
	struct sk_buff *nskb;

	s = this_cpu_ptr(p->stats64);
	u64_stats_update_begin(&s->syncp);
	s->tx_packets++;
	s->tx_bytes += skb->len;
	u64_stats_update_end(&s->syncp);

	DSA_SKB_CB(skb)->deferred_xmit = false;
<<<<<<< HEAD
=======
	DSA_SKB_CB(skb)->clone = NULL;
>>>>>>> 4ff96fb5

	/* Identify PTP protocol packets, clone them, and pass them to the
	 * switch driver
	 */
	dsa_skb_tx_timestamp(p, skb);

	/* Transmit function may have to reallocate the original SKB,
	 * in which case it must have freed it. Only free it here on error.
	 */
	nskb = p->xmit(skb, dev);
	if (!nskb) {
		if (!DSA_SKB_CB(skb)->deferred_xmit)
			kfree_skb(skb);
		return NETDEV_TX_OK;
	}

	return dsa_enqueue_skb(nskb, dev);
}

void *dsa_defer_xmit(struct sk_buff *skb, struct net_device *dev)
{
	struct dsa_port *dp = dsa_slave_to_port(dev);

	DSA_SKB_CB(skb)->deferred_xmit = true;

	skb_queue_tail(&dp->xmit_queue, skb);
	schedule_work(&dp->xmit_work);
	return NULL;
}
EXPORT_SYMBOL_GPL(dsa_defer_xmit);

static void dsa_port_xmit_work(struct work_struct *work)
{
	struct dsa_port *dp = container_of(work, struct dsa_port, xmit_work);
	struct dsa_switch *ds = dp->ds;
	struct sk_buff *skb;

	if (unlikely(!ds->ops->port_deferred_xmit))
		return;

	while ((skb = skb_dequeue(&dp->xmit_queue)) != NULL)
		ds->ops->port_deferred_xmit(ds, dp->index, skb);
}

/* ethtool operations *******************************************************/

static void dsa_slave_get_drvinfo(struct net_device *dev,
				  struct ethtool_drvinfo *drvinfo)
{
	strlcpy(drvinfo->driver, "dsa", sizeof(drvinfo->driver));
	strlcpy(drvinfo->fw_version, "N/A", sizeof(drvinfo->fw_version));
	strlcpy(drvinfo->bus_info, "platform", sizeof(drvinfo->bus_info));
}

static int dsa_slave_get_regs_len(struct net_device *dev)
{
	struct dsa_port *dp = dsa_slave_to_port(dev);
	struct dsa_switch *ds = dp->ds;

	if (ds->ops->get_regs_len)
		return ds->ops->get_regs_len(ds, dp->index);

	return -EOPNOTSUPP;
}

static void
dsa_slave_get_regs(struct net_device *dev, struct ethtool_regs *regs, void *_p)
{
	struct dsa_port *dp = dsa_slave_to_port(dev);
	struct dsa_switch *ds = dp->ds;

	if (ds->ops->get_regs)
		ds->ops->get_regs(ds, dp->index, regs, _p);
}

static int dsa_slave_nway_reset(struct net_device *dev)
{
	struct dsa_port *dp = dsa_slave_to_port(dev);

	return phylink_ethtool_nway_reset(dp->pl);
}

static int dsa_slave_get_eeprom_len(struct net_device *dev)
{
	struct dsa_port *dp = dsa_slave_to_port(dev);
	struct dsa_switch *ds = dp->ds;

	if (ds->cd && ds->cd->eeprom_len)
		return ds->cd->eeprom_len;

	if (ds->ops->get_eeprom_len)
		return ds->ops->get_eeprom_len(ds);

	return 0;
}

static int dsa_slave_get_eeprom(struct net_device *dev,
				struct ethtool_eeprom *eeprom, u8 *data)
{
	struct dsa_port *dp = dsa_slave_to_port(dev);
	struct dsa_switch *ds = dp->ds;

	if (ds->ops->get_eeprom)
		return ds->ops->get_eeprom(ds, eeprom, data);

	return -EOPNOTSUPP;
}

static int dsa_slave_set_eeprom(struct net_device *dev,
				struct ethtool_eeprom *eeprom, u8 *data)
{
	struct dsa_port *dp = dsa_slave_to_port(dev);
	struct dsa_switch *ds = dp->ds;

	if (ds->ops->set_eeprom)
		return ds->ops->set_eeprom(ds, eeprom, data);

	return -EOPNOTSUPP;
}

static void dsa_slave_get_strings(struct net_device *dev,
				  uint32_t stringset, uint8_t *data)
{
	struct dsa_port *dp = dsa_slave_to_port(dev);
	struct dsa_switch *ds = dp->ds;

	if (stringset == ETH_SS_STATS) {
		int len = ETH_GSTRING_LEN;

		strncpy(data, "tx_packets", len);
		strncpy(data + len, "tx_bytes", len);
		strncpy(data + 2 * len, "rx_packets", len);
		strncpy(data + 3 * len, "rx_bytes", len);
		if (ds->ops->get_strings)
			ds->ops->get_strings(ds, dp->index, stringset,
					     data + 4 * len);
	}
}

static void dsa_slave_get_ethtool_stats(struct net_device *dev,
					struct ethtool_stats *stats,
					uint64_t *data)
{
	struct dsa_port *dp = dsa_slave_to_port(dev);
	struct dsa_slave_priv *p = netdev_priv(dev);
	struct dsa_switch *ds = dp->ds;
	struct pcpu_sw_netstats *s;
	unsigned int start;
	int i;

	for_each_possible_cpu(i) {
		u64 tx_packets, tx_bytes, rx_packets, rx_bytes;

		s = per_cpu_ptr(p->stats64, i);
		do {
			start = u64_stats_fetch_begin_irq(&s->syncp);
			tx_packets = s->tx_packets;
			tx_bytes = s->tx_bytes;
			rx_packets = s->rx_packets;
			rx_bytes = s->rx_bytes;
		} while (u64_stats_fetch_retry_irq(&s->syncp, start));
		data[0] += tx_packets;
		data[1] += tx_bytes;
		data[2] += rx_packets;
		data[3] += rx_bytes;
	}
	if (ds->ops->get_ethtool_stats)
		ds->ops->get_ethtool_stats(ds, dp->index, data + 4);
}

static int dsa_slave_get_sset_count(struct net_device *dev, int sset)
{
	struct dsa_port *dp = dsa_slave_to_port(dev);
	struct dsa_switch *ds = dp->ds;

	if (sset == ETH_SS_STATS) {
		int count;

		count = 4;
		if (ds->ops->get_sset_count)
			count += ds->ops->get_sset_count(ds, dp->index, sset);

		return count;
	}

	return -EOPNOTSUPP;
}

static void dsa_slave_get_wol(struct net_device *dev, struct ethtool_wolinfo *w)
{
	struct dsa_port *dp = dsa_slave_to_port(dev);
	struct dsa_switch *ds = dp->ds;

	phylink_ethtool_get_wol(dp->pl, w);

	if (ds->ops->get_wol)
		ds->ops->get_wol(ds, dp->index, w);
}

static int dsa_slave_set_wol(struct net_device *dev, struct ethtool_wolinfo *w)
{
	struct dsa_port *dp = dsa_slave_to_port(dev);
	struct dsa_switch *ds = dp->ds;
	int ret = -EOPNOTSUPP;

	phylink_ethtool_set_wol(dp->pl, w);

	if (ds->ops->set_wol)
		ret = ds->ops->set_wol(ds, dp->index, w);

	return ret;
}

static int dsa_slave_set_eee(struct net_device *dev, struct ethtool_eee *e)
{
	struct dsa_port *dp = dsa_slave_to_port(dev);
	struct dsa_switch *ds = dp->ds;
	int ret;

	/* Port's PHY and MAC both need to be EEE capable */
	if (!dev->phydev || !dp->pl)
		return -ENODEV;

	if (!ds->ops->set_mac_eee)
		return -EOPNOTSUPP;

	ret = ds->ops->set_mac_eee(ds, dp->index, e);
	if (ret)
		return ret;

	return phylink_ethtool_set_eee(dp->pl, e);
}

static int dsa_slave_get_eee(struct net_device *dev, struct ethtool_eee *e)
{
	struct dsa_port *dp = dsa_slave_to_port(dev);
	struct dsa_switch *ds = dp->ds;
	int ret;

	/* Port's PHY and MAC both need to be EEE capable */
	if (!dev->phydev || !dp->pl)
		return -ENODEV;

	if (!ds->ops->get_mac_eee)
		return -EOPNOTSUPP;

	ret = ds->ops->get_mac_eee(ds, dp->index, e);
	if (ret)
		return ret;

	return phylink_ethtool_get_eee(dp->pl, e);
}

static int dsa_slave_get_link_ksettings(struct net_device *dev,
					struct ethtool_link_ksettings *cmd)
{
	struct dsa_port *dp = dsa_slave_to_port(dev);

	return phylink_ethtool_ksettings_get(dp->pl, cmd);
}

static int dsa_slave_set_link_ksettings(struct net_device *dev,
					const struct ethtool_link_ksettings *cmd)
{
	struct dsa_port *dp = dsa_slave_to_port(dev);

	return phylink_ethtool_ksettings_set(dp->pl, cmd);
}

#ifdef CONFIG_NET_POLL_CONTROLLER
static int dsa_slave_netpoll_setup(struct net_device *dev,
				   struct netpoll_info *ni)
{
	struct net_device *master = dsa_slave_to_master(dev);
	struct dsa_slave_priv *p = netdev_priv(dev);
	struct netpoll *netpoll;
	int err = 0;

	netpoll = kzalloc(sizeof(*netpoll), GFP_KERNEL);
	if (!netpoll)
		return -ENOMEM;

	err = __netpoll_setup(netpoll, master);
	if (err) {
		kfree(netpoll);
		goto out;
	}

	p->netpoll = netpoll;
out:
	return err;
}

static void dsa_slave_netpoll_cleanup(struct net_device *dev)
{
	struct dsa_slave_priv *p = netdev_priv(dev);
	struct netpoll *netpoll = p->netpoll;

	if (!netpoll)
		return;

	p->netpoll = NULL;

	__netpoll_free(netpoll);
}

static void dsa_slave_poll_controller(struct net_device *dev)
{
}
#endif

static int dsa_slave_get_phys_port_name(struct net_device *dev,
					char *name, size_t len)
{
	struct dsa_port *dp = dsa_slave_to_port(dev);

	/* For non-legacy ports, devlink is used and it takes
	 * care of the name generation. This ndo implementation
	 * should be removed with legacy support.
	 */
	if (dp->ds->devlink)
		return -EOPNOTSUPP;

	if (snprintf(name, len, "p%d", dp->index) >= len)
		return -EINVAL;

	return 0;
}

static struct dsa_mall_tc_entry *
dsa_slave_mall_tc_entry_find(struct net_device *dev, unsigned long cookie)
{
	struct dsa_slave_priv *p = netdev_priv(dev);
	struct dsa_mall_tc_entry *mall_tc_entry;

	list_for_each_entry(mall_tc_entry, &p->mall_tc_list, list)
		if (mall_tc_entry->cookie == cookie)
			return mall_tc_entry;

	return NULL;
}

static int dsa_slave_add_cls_matchall(struct net_device *dev,
				      struct tc_cls_matchall_offload *cls,
				      bool ingress)
{
	struct dsa_port *dp = dsa_slave_to_port(dev);
	struct dsa_slave_priv *p = netdev_priv(dev);
	struct dsa_mall_tc_entry *mall_tc_entry;
	__be16 protocol = cls->common.protocol;
	struct dsa_switch *ds = dp->ds;
	struct flow_action_entry *act;
	struct dsa_port *to_dp;
	int err = -EOPNOTSUPP;

	if (!ds->ops->port_mirror_add)
		return err;

	if (!flow_offload_has_one_action(&cls->rule->action))
		return err;

	act = &cls->rule->action.entries[0];

	if (act->id == FLOW_ACTION_MIRRED && protocol == htons(ETH_P_ALL)) {
		struct dsa_mall_mirror_tc_entry *mirror;

		if (!act->dev)
			return -EINVAL;

		if (!dsa_slave_dev_check(act->dev))
			return -EOPNOTSUPP;

		mall_tc_entry = kzalloc(sizeof(*mall_tc_entry), GFP_KERNEL);
		if (!mall_tc_entry)
			return -ENOMEM;

		mall_tc_entry->cookie = cls->cookie;
		mall_tc_entry->type = DSA_PORT_MALL_MIRROR;
		mirror = &mall_tc_entry->mirror;

		to_dp = dsa_slave_to_port(act->dev);

		mirror->to_local_port = to_dp->index;
		mirror->ingress = ingress;

		err = ds->ops->port_mirror_add(ds, dp->index, mirror, ingress);
		if (err) {
			kfree(mall_tc_entry);
			return err;
		}

		list_add_tail(&mall_tc_entry->list, &p->mall_tc_list);
	}

	return 0;
}

static void dsa_slave_del_cls_matchall(struct net_device *dev,
				       struct tc_cls_matchall_offload *cls)
{
	struct dsa_port *dp = dsa_slave_to_port(dev);
	struct dsa_mall_tc_entry *mall_tc_entry;
	struct dsa_switch *ds = dp->ds;

	if (!ds->ops->port_mirror_del)
		return;

	mall_tc_entry = dsa_slave_mall_tc_entry_find(dev, cls->cookie);
	if (!mall_tc_entry)
		return;

	list_del(&mall_tc_entry->list);

	switch (mall_tc_entry->type) {
	case DSA_PORT_MALL_MIRROR:
		ds->ops->port_mirror_del(ds, dp->index, &mall_tc_entry->mirror);
		break;
	default:
		WARN_ON(1);
	}

	kfree(mall_tc_entry);
}

static int dsa_slave_setup_tc_cls_matchall(struct net_device *dev,
					   struct tc_cls_matchall_offload *cls,
					   bool ingress)
{
	if (cls->common.chain_index)
		return -EOPNOTSUPP;

	switch (cls->command) {
	case TC_CLSMATCHALL_REPLACE:
		return dsa_slave_add_cls_matchall(dev, cls, ingress);
	case TC_CLSMATCHALL_DESTROY:
		dsa_slave_del_cls_matchall(dev, cls);
		return 0;
	default:
		return -EOPNOTSUPP;
	}
}

static int dsa_slave_setup_tc_block_cb(enum tc_setup_type type, void *type_data,
				       void *cb_priv, bool ingress)
{
	struct net_device *dev = cb_priv;

	if (!tc_can_offload(dev))
		return -EOPNOTSUPP;

	switch (type) {
	case TC_SETUP_CLSMATCHALL:
		return dsa_slave_setup_tc_cls_matchall(dev, type_data, ingress);
	default:
		return -EOPNOTSUPP;
	}
}

static int dsa_slave_setup_tc_block_cb_ig(enum tc_setup_type type,
					  void *type_data, void *cb_priv)
{
	return dsa_slave_setup_tc_block_cb(type, type_data, cb_priv, true);
}

static int dsa_slave_setup_tc_block_cb_eg(enum tc_setup_type type,
					  void *type_data, void *cb_priv)
{
	return dsa_slave_setup_tc_block_cb(type, type_data, cb_priv, false);
}

static LIST_HEAD(dsa_slave_block_cb_list);

static int dsa_slave_setup_tc_block(struct net_device *dev,
				    struct flow_block_offload *f)
{
	struct flow_block_cb *block_cb;
	tc_setup_cb_t *cb;

	if (f->binder_type == FLOW_BLOCK_BINDER_TYPE_CLSACT_INGRESS)
		cb = dsa_slave_setup_tc_block_cb_ig;
	else if (f->binder_type == FLOW_BLOCK_BINDER_TYPE_CLSACT_EGRESS)
		cb = dsa_slave_setup_tc_block_cb_eg;
	else
		return -EOPNOTSUPP;

	f->driver_block_list = &dsa_slave_block_cb_list;

	switch (f->command) {
	case FLOW_BLOCK_BIND:
		if (flow_block_cb_is_busy(cb, dev, &dsa_slave_block_cb_list))
			return -EBUSY;

		block_cb = flow_block_cb_alloc(f->net, cb, dev, dev, NULL);
		if (IS_ERR(block_cb))
			return PTR_ERR(block_cb);

		flow_block_cb_add(block_cb, f);
		list_add_tail(&block_cb->driver_list, &dsa_slave_block_cb_list);
		return 0;
	case FLOW_BLOCK_UNBIND:
		block_cb = flow_block_cb_lookup(f, cb, dev);
		if (!block_cb)
			return -ENOENT;

		flow_block_cb_remove(block_cb, f);
		list_del(&block_cb->driver_list);
		return 0;
	default:
		return -EOPNOTSUPP;
	}
}

static int dsa_slave_setup_tc(struct net_device *dev, enum tc_setup_type type,
			      void *type_data)
{
	switch (type) {
	case TC_SETUP_BLOCK:
		return dsa_slave_setup_tc_block(dev, type_data);
	default:
		return -EOPNOTSUPP;
	}
}

static void dsa_slave_get_stats64(struct net_device *dev,
				  struct rtnl_link_stats64 *stats)
{
	struct dsa_slave_priv *p = netdev_priv(dev);
	struct pcpu_sw_netstats *s;
	unsigned int start;
	int i;

	netdev_stats_to_stats64(stats, &dev->stats);
	for_each_possible_cpu(i) {
		u64 tx_packets, tx_bytes, rx_packets, rx_bytes;

		s = per_cpu_ptr(p->stats64, i);
		do {
			start = u64_stats_fetch_begin_irq(&s->syncp);
			tx_packets = s->tx_packets;
			tx_bytes = s->tx_bytes;
			rx_packets = s->rx_packets;
			rx_bytes = s->rx_bytes;
		} while (u64_stats_fetch_retry_irq(&s->syncp, start));

		stats->tx_packets += tx_packets;
		stats->tx_bytes += tx_bytes;
		stats->rx_packets += rx_packets;
		stats->rx_bytes += rx_bytes;
	}
}

static int dsa_slave_get_rxnfc(struct net_device *dev,
			       struct ethtool_rxnfc *nfc, u32 *rule_locs)
{
	struct dsa_port *dp = dsa_slave_to_port(dev);
	struct dsa_switch *ds = dp->ds;

	if (!ds->ops->get_rxnfc)
		return -EOPNOTSUPP;

	return ds->ops->get_rxnfc(ds, dp->index, nfc, rule_locs);
}

static int dsa_slave_set_rxnfc(struct net_device *dev,
			       struct ethtool_rxnfc *nfc)
{
	struct dsa_port *dp = dsa_slave_to_port(dev);
	struct dsa_switch *ds = dp->ds;

	if (!ds->ops->set_rxnfc)
		return -EOPNOTSUPP;

	return ds->ops->set_rxnfc(ds, dp->index, nfc);
}

static int dsa_slave_get_ts_info(struct net_device *dev,
				 struct ethtool_ts_info *ts)
{
	struct dsa_slave_priv *p = netdev_priv(dev);
	struct dsa_switch *ds = p->dp->ds;

	if (!ds->ops->get_ts_info)
		return -EOPNOTSUPP;

	return ds->ops->get_ts_info(ds, p->dp->index, ts);
}

static int dsa_slave_vlan_rx_add_vid(struct net_device *dev, __be16 proto,
				     u16 vid)
{
	struct dsa_port *dp = dsa_slave_to_port(dev);
	struct bridge_vlan_info info;
	int ret;

	/* Check for a possible bridge VLAN entry now since there is no
	 * need to emulate the switchdev prepare + commit phase.
	 */
	if (dp->bridge_dev) {
		/* br_vlan_get_info() returns -EINVAL or -ENOENT if the
		 * device, respectively the VID is not found, returning
		 * 0 means success, which is a failure for us here.
		 */
		ret = br_vlan_get_info(dp->bridge_dev, vid, &info);
		if (ret == 0)
			return -EBUSY;
	}

	/* This API only allows programming tagged, non-PVID VIDs */
	return dsa_port_vid_add(dp, vid, 0);
}

static int dsa_slave_vlan_rx_kill_vid(struct net_device *dev, __be16 proto,
				      u16 vid)
{
	struct dsa_port *dp = dsa_slave_to_port(dev);
	struct bridge_vlan_info info;
	int ret;

	/* Check for a possible bridge VLAN entry now since there is no
	 * need to emulate the switchdev prepare + commit phase.
	 */
	if (dp->bridge_dev) {
		/* br_vlan_get_info() returns -EINVAL or -ENOENT if the
		 * device, respectively the VID is not found, returning
		 * 0 means success, which is a failure for us here.
		 */
		ret = br_vlan_get_info(dp->bridge_dev, vid, &info);
		if (ret == 0)
			return -EBUSY;
	}

	ret = dsa_port_vid_del(dp, vid);
	if (ret == -EOPNOTSUPP)
		ret = 0;

	return ret;
}

static const struct ethtool_ops dsa_slave_ethtool_ops = {
	.get_drvinfo		= dsa_slave_get_drvinfo,
	.get_regs_len		= dsa_slave_get_regs_len,
	.get_regs		= dsa_slave_get_regs,
	.nway_reset		= dsa_slave_nway_reset,
	.get_link		= ethtool_op_get_link,
	.get_eeprom_len		= dsa_slave_get_eeprom_len,
	.get_eeprom		= dsa_slave_get_eeprom,
	.set_eeprom		= dsa_slave_set_eeprom,
	.get_strings		= dsa_slave_get_strings,
	.get_ethtool_stats	= dsa_slave_get_ethtool_stats,
	.get_sset_count		= dsa_slave_get_sset_count,
	.set_wol		= dsa_slave_set_wol,
	.get_wol		= dsa_slave_get_wol,
	.set_eee		= dsa_slave_set_eee,
	.get_eee		= dsa_slave_get_eee,
	.get_link_ksettings	= dsa_slave_get_link_ksettings,
	.set_link_ksettings	= dsa_slave_set_link_ksettings,
	.get_rxnfc		= dsa_slave_get_rxnfc,
	.set_rxnfc		= dsa_slave_set_rxnfc,
	.get_ts_info		= dsa_slave_get_ts_info,
};

/* legacy way, bypassing the bridge *****************************************/
int dsa_legacy_fdb_add(struct ndmsg *ndm, struct nlattr *tb[],
		       struct net_device *dev,
		       const unsigned char *addr, u16 vid,
		       u16 flags,
		       struct netlink_ext_ack *extack)
{
	struct dsa_port *dp = dsa_slave_to_port(dev);

	return dsa_port_fdb_add(dp, addr, vid);
}

int dsa_legacy_fdb_del(struct ndmsg *ndm, struct nlattr *tb[],
		       struct net_device *dev,
		       const unsigned char *addr, u16 vid)
{
	struct dsa_port *dp = dsa_slave_to_port(dev);

	return dsa_port_fdb_del(dp, addr, vid);
}

static struct devlink_port *dsa_slave_get_devlink_port(struct net_device *dev)
{
	struct dsa_port *dp = dsa_slave_to_port(dev);

	return dp->ds->devlink ? &dp->devlink_port : NULL;
}

static const struct net_device_ops dsa_slave_netdev_ops = {
	.ndo_open	 	= dsa_slave_open,
	.ndo_stop		= dsa_slave_close,
	.ndo_start_xmit		= dsa_slave_xmit,
	.ndo_change_rx_flags	= dsa_slave_change_rx_flags,
	.ndo_set_rx_mode	= dsa_slave_set_rx_mode,
	.ndo_set_mac_address	= dsa_slave_set_mac_address,
	.ndo_fdb_add		= dsa_legacy_fdb_add,
	.ndo_fdb_del		= dsa_legacy_fdb_del,
	.ndo_fdb_dump		= dsa_slave_fdb_dump,
	.ndo_do_ioctl		= dsa_slave_ioctl,
	.ndo_get_iflink		= dsa_slave_get_iflink,
#ifdef CONFIG_NET_POLL_CONTROLLER
	.ndo_netpoll_setup	= dsa_slave_netpoll_setup,
	.ndo_netpoll_cleanup	= dsa_slave_netpoll_cleanup,
	.ndo_poll_controller	= dsa_slave_poll_controller,
#endif
	.ndo_get_phys_port_name	= dsa_slave_get_phys_port_name,
	.ndo_setup_tc		= dsa_slave_setup_tc,
	.ndo_get_stats64	= dsa_slave_get_stats64,
	.ndo_get_port_parent_id	= dsa_slave_get_port_parent_id,
	.ndo_vlan_rx_add_vid	= dsa_slave_vlan_rx_add_vid,
	.ndo_vlan_rx_kill_vid	= dsa_slave_vlan_rx_kill_vid,
	.ndo_get_devlink_port	= dsa_slave_get_devlink_port,
};

static struct device_type dsa_type = {
	.name	= "dsa",
};

void dsa_port_phylink_mac_change(struct dsa_switch *ds, int port, bool up)
{
	const struct dsa_port *dp = dsa_to_port(ds, port);

	phylink_mac_change(dp->pl, up);
}
EXPORT_SYMBOL_GPL(dsa_port_phylink_mac_change);

static void dsa_slave_phylink_fixed_state(struct net_device *dev,
					  struct phylink_link_state *state)
{
	struct dsa_port *dp = dsa_slave_to_port(dev);
	struct dsa_switch *ds = dp->ds;

	/* No need to check that this operation is valid, the callback would
	 * not be called if it was not.
	 */
	ds->ops->phylink_fixed_state(ds, dp->index, state);
}

/* slave device setup *******************************************************/
static int dsa_slave_phy_connect(struct net_device *slave_dev, int addr)
{
	struct dsa_port *dp = dsa_slave_to_port(slave_dev);
	struct dsa_switch *ds = dp->ds;

	slave_dev->phydev = mdiobus_get_phy(ds->slave_mii_bus, addr);
	if (!slave_dev->phydev) {
		netdev_err(slave_dev, "no phy at %d\n", addr);
		return -ENODEV;
	}

	return phylink_connect_phy(dp->pl, slave_dev->phydev);
}

static int dsa_slave_phy_setup(struct net_device *slave_dev)
{
	struct dsa_port *dp = dsa_slave_to_port(slave_dev);
	struct device_node *port_dn = dp->dn;
	struct dsa_switch *ds = dp->ds;
	u32 phy_flags = 0;
	int mode, ret;

	mode = of_get_phy_mode(port_dn);
	if (mode < 0)
		mode = PHY_INTERFACE_MODE_NA;

	dp->pl_config.dev = &slave_dev->dev;
	dp->pl_config.type = PHYLINK_NETDEV;

	dp->pl = phylink_create(&dp->pl_config, of_fwnode_handle(port_dn), mode,
				&dsa_port_phylink_mac_ops);
	if (IS_ERR(dp->pl)) {
		netdev_err(slave_dev,
			   "error creating PHYLINK: %ld\n", PTR_ERR(dp->pl));
		return PTR_ERR(dp->pl);
	}

	/* Register only if the switch provides such a callback, since this
	 * callback takes precedence over polling the link GPIO in PHYLINK
	 * (see phylink_get_fixed_state).
	 */
	if (ds->ops->phylink_fixed_state)
		phylink_fixed_state_cb(dp->pl, dsa_slave_phylink_fixed_state);

	if (ds->ops->get_phy_flags)
		phy_flags = ds->ops->get_phy_flags(ds, dp->index);

	ret = phylink_of_phy_connect(dp->pl, port_dn, phy_flags);
	if (ret == -ENODEV && ds->slave_mii_bus) {
		/* We could not connect to a designated PHY or SFP, so try to
		 * use the switch internal MDIO bus instead
		 */
		ret = dsa_slave_phy_connect(slave_dev, dp->index);
		if (ret) {
			netdev_err(slave_dev,
				   "failed to connect to port %d: %d\n",
				   dp->index, ret);
			phylink_destroy(dp->pl);
			return ret;
		}
	}

	return ret;
}

static struct lock_class_key dsa_slave_netdev_xmit_lock_key;
static void dsa_slave_set_lockdep_class_one(struct net_device *dev,
					    struct netdev_queue *txq,
					    void *_unused)
{
	lockdep_set_class(&txq->_xmit_lock,
			  &dsa_slave_netdev_xmit_lock_key);
}

int dsa_slave_suspend(struct net_device *slave_dev)
{
	struct dsa_port *dp = dsa_slave_to_port(slave_dev);

	if (!netif_running(slave_dev))
		return 0;

	cancel_work_sync(&dp->xmit_work);
	skb_queue_purge(&dp->xmit_queue);

	netif_device_detach(slave_dev);

	rtnl_lock();
	phylink_stop(dp->pl);
	rtnl_unlock();

	return 0;
}

int dsa_slave_resume(struct net_device *slave_dev)
{
	struct dsa_port *dp = dsa_slave_to_port(slave_dev);

	if (!netif_running(slave_dev))
		return 0;

	netif_device_attach(slave_dev);

	rtnl_lock();
	phylink_start(dp->pl);
	rtnl_unlock();

	return 0;
}

static void dsa_slave_notify(struct net_device *dev, unsigned long val)
{
	struct net_device *master = dsa_slave_to_master(dev);
	struct dsa_port *dp = dsa_slave_to_port(dev);
	struct dsa_notifier_register_info rinfo = {
		.switch_number = dp->ds->index,
		.port_number = dp->index,
		.master = master,
		.info.dev = dev,
	};

	call_dsa_notifiers(val, dev, &rinfo.info);
}

int dsa_slave_create(struct dsa_port *port)
{
	const struct dsa_port *cpu_dp = port->cpu_dp;
	struct net_device *master = cpu_dp->master;
	struct dsa_switch *ds = port->ds;
	const char *name = port->name;
	struct net_device *slave_dev;
	struct dsa_slave_priv *p;
	int ret;

	if (!ds->num_tx_queues)
		ds->num_tx_queues = 1;

	slave_dev = alloc_netdev_mqs(sizeof(struct dsa_slave_priv), name,
				     NET_NAME_UNKNOWN, ether_setup,
				     ds->num_tx_queues, 1);
	if (slave_dev == NULL)
		return -ENOMEM;

	slave_dev->features = master->vlan_features | NETIF_F_HW_TC |
				NETIF_F_HW_VLAN_CTAG_FILTER;
	slave_dev->hw_features |= NETIF_F_HW_TC;
	slave_dev->ethtool_ops = &dsa_slave_ethtool_ops;
	if (!IS_ERR_OR_NULL(port->mac))
		ether_addr_copy(slave_dev->dev_addr, port->mac);
	else
		eth_hw_addr_inherit(slave_dev, master);
	slave_dev->priv_flags |= IFF_NO_QUEUE;
	slave_dev->netdev_ops = &dsa_slave_netdev_ops;
	slave_dev->min_mtu = 0;
	slave_dev->max_mtu = ETH_MAX_MTU;
	SET_NETDEV_DEVTYPE(slave_dev, &dsa_type);

	netdev_for_each_tx_queue(slave_dev, dsa_slave_set_lockdep_class_one,
				 NULL);

	SET_NETDEV_DEV(slave_dev, port->ds->dev);
	slave_dev->dev.of_node = port->dn;
	slave_dev->vlan_features = master->vlan_features;

	p = netdev_priv(slave_dev);
	p->stats64 = netdev_alloc_pcpu_stats(struct pcpu_sw_netstats);
	if (!p->stats64) {
		free_netdev(slave_dev);
		return -ENOMEM;
	}
	p->dp = port;
	INIT_LIST_HEAD(&p->mall_tc_list);
	INIT_WORK(&port->xmit_work, dsa_port_xmit_work);
	skb_queue_head_init(&port->xmit_queue);
	p->xmit = cpu_dp->tag_ops->xmit;
	port->slave = slave_dev;

	netif_carrier_off(slave_dev);

	ret = dsa_slave_phy_setup(slave_dev);
	if (ret) {
		netdev_err(master, "error %d setting up slave phy\n", ret);
		goto out_free;
	}

	dsa_slave_notify(slave_dev, DSA_PORT_REGISTER);

	ret = register_netdev(slave_dev);
	if (ret) {
		netdev_err(master, "error %d registering interface %s\n",
			   ret, slave_dev->name);
		goto out_phy;
	}

	return 0;

out_phy:
	rtnl_lock();
	phylink_disconnect_phy(p->dp->pl);
	rtnl_unlock();
	phylink_destroy(p->dp->pl);
out_free:
	free_percpu(p->stats64);
	free_netdev(slave_dev);
	port->slave = NULL;
	return ret;
}

void dsa_slave_destroy(struct net_device *slave_dev)
{
	struct dsa_port *dp = dsa_slave_to_port(slave_dev);
	struct dsa_slave_priv *p = netdev_priv(slave_dev);

	netif_carrier_off(slave_dev);
	rtnl_lock();
	phylink_disconnect_phy(dp->pl);
	rtnl_unlock();

	dsa_slave_notify(slave_dev, DSA_PORT_UNREGISTER);
	unregister_netdev(slave_dev);
	phylink_destroy(dp->pl);
	free_percpu(p->stats64);
	free_netdev(slave_dev);
}

static bool dsa_slave_dev_check(const struct net_device *dev)
{
	return dev->netdev_ops == &dsa_slave_netdev_ops;
}

static int dsa_slave_changeupper(struct net_device *dev,
				 struct netdev_notifier_changeupper_info *info)
{
	struct dsa_port *dp = dsa_slave_to_port(dev);
	int err = NOTIFY_DONE;

	if (netif_is_bridge_master(info->upper_dev)) {
		if (info->linking) {
			err = dsa_port_bridge_join(dp, info->upper_dev);
			err = notifier_from_errno(err);
		} else {
			dsa_port_bridge_leave(dp, info->upper_dev);
			err = NOTIFY_OK;
		}
	}

	return err;
}

static int dsa_slave_upper_vlan_check(struct net_device *dev,
				      struct netdev_notifier_changeupper_info *
				      info)
{
	struct netlink_ext_ack *ext_ack;
	struct net_device *slave;
	struct dsa_port *dp;

	ext_ack = netdev_notifier_info_to_extack(&info->info);

	if (!is_vlan_dev(dev))
		return NOTIFY_DONE;

	slave = vlan_dev_real_dev(dev);
	if (!dsa_slave_dev_check(slave))
		return NOTIFY_DONE;

	dp = dsa_slave_to_port(slave);
	if (!dp->bridge_dev)
		return NOTIFY_DONE;

	/* Deny enslaving a VLAN device into a VLAN-aware bridge */
	if (br_vlan_enabled(dp->bridge_dev) &&
	    netif_is_bridge_master(info->upper_dev) && info->linking) {
		NL_SET_ERR_MSG_MOD(ext_ack,
				   "Cannot enslave VLAN device into VLAN aware bridge");
		return notifier_from_errno(-EINVAL);
	}

	return NOTIFY_DONE;
}

static int dsa_slave_netdevice_event(struct notifier_block *nb,
				     unsigned long event, void *ptr)
{
	struct net_device *dev = netdev_notifier_info_to_dev(ptr);

	if (event == NETDEV_CHANGEUPPER) {
		if (!dsa_slave_dev_check(dev))
			return dsa_slave_upper_vlan_check(dev, ptr);

		return dsa_slave_changeupper(dev, ptr);
	}

	return NOTIFY_DONE;
}

struct dsa_switchdev_event_work {
	struct work_struct work;
	struct switchdev_notifier_fdb_info fdb_info;
	struct net_device *dev;
	unsigned long event;
};

static void dsa_slave_switchdev_event_work(struct work_struct *work)
{
	struct dsa_switchdev_event_work *switchdev_work =
		container_of(work, struct dsa_switchdev_event_work, work);
	struct net_device *dev = switchdev_work->dev;
	struct switchdev_notifier_fdb_info *fdb_info;
	struct dsa_port *dp = dsa_slave_to_port(dev);
	int err;

	rtnl_lock();
	switch (switchdev_work->event) {
	case SWITCHDEV_FDB_ADD_TO_DEVICE:
		fdb_info = &switchdev_work->fdb_info;
		if (!fdb_info->added_by_user)
			break;

		err = dsa_port_fdb_add(dp, fdb_info->addr, fdb_info->vid);
		if (err) {
			netdev_dbg(dev, "fdb add failed err=%d\n", err);
			break;
		}
		fdb_info->offloaded = true;
		call_switchdev_notifiers(SWITCHDEV_FDB_OFFLOADED, dev,
					 &fdb_info->info, NULL);
		break;

	case SWITCHDEV_FDB_DEL_TO_DEVICE:
		fdb_info = &switchdev_work->fdb_info;
		if (!fdb_info->added_by_user)
			break;

		err = dsa_port_fdb_del(dp, fdb_info->addr, fdb_info->vid);
		if (err) {
			netdev_dbg(dev, "fdb del failed err=%d\n", err);
			dev_close(dev);
		}
		break;
	}
	rtnl_unlock();

	kfree(switchdev_work->fdb_info.addr);
	kfree(switchdev_work);
	dev_put(dev);
}

static int
dsa_slave_switchdev_fdb_work_init(struct dsa_switchdev_event_work *
				  switchdev_work,
				  const struct switchdev_notifier_fdb_info *
				  fdb_info)
{
	memcpy(&switchdev_work->fdb_info, fdb_info,
	       sizeof(switchdev_work->fdb_info));
	switchdev_work->fdb_info.addr = kzalloc(ETH_ALEN, GFP_ATOMIC);
	if (!switchdev_work->fdb_info.addr)
		return -ENOMEM;
	ether_addr_copy((u8 *)switchdev_work->fdb_info.addr,
			fdb_info->addr);
	return 0;
}

/* Called under rcu_read_lock() */
static int dsa_slave_switchdev_event(struct notifier_block *unused,
				     unsigned long event, void *ptr)
{
	struct net_device *dev = switchdev_notifier_info_to_dev(ptr);
	struct dsa_switchdev_event_work *switchdev_work;
	int err;

	if (event == SWITCHDEV_PORT_ATTR_SET) {
		err = switchdev_handle_port_attr_set(dev, ptr,
						     dsa_slave_dev_check,
						     dsa_slave_port_attr_set);
		return notifier_from_errno(err);
	}

	if (!dsa_slave_dev_check(dev))
		return NOTIFY_DONE;

	switchdev_work = kzalloc(sizeof(*switchdev_work), GFP_ATOMIC);
	if (!switchdev_work)
		return NOTIFY_BAD;

	INIT_WORK(&switchdev_work->work,
		  dsa_slave_switchdev_event_work);
	switchdev_work->dev = dev;
	switchdev_work->event = event;

	switch (event) {
	case SWITCHDEV_FDB_ADD_TO_DEVICE: /* fall through */
	case SWITCHDEV_FDB_DEL_TO_DEVICE:
		if (dsa_slave_switchdev_fdb_work_init(switchdev_work, ptr))
			goto err_fdb_work_init;
		dev_hold(dev);
		break;
	default:
		kfree(switchdev_work);
		return NOTIFY_DONE;
	}

	dsa_schedule_work(&switchdev_work->work);
	return NOTIFY_OK;

err_fdb_work_init:
	kfree(switchdev_work);
	return NOTIFY_BAD;
}

static int dsa_slave_switchdev_blocking_event(struct notifier_block *unused,
					      unsigned long event, void *ptr)
{
	struct net_device *dev = switchdev_notifier_info_to_dev(ptr);
	int err;

	switch (event) {
	case SWITCHDEV_PORT_OBJ_ADD:
		err = switchdev_handle_port_obj_add(dev, ptr,
						    dsa_slave_dev_check,
						    dsa_slave_port_obj_add);
		return notifier_from_errno(err);
	case SWITCHDEV_PORT_OBJ_DEL:
		err = switchdev_handle_port_obj_del(dev, ptr,
						    dsa_slave_dev_check,
						    dsa_slave_port_obj_del);
		return notifier_from_errno(err);
	case SWITCHDEV_PORT_ATTR_SET:
		err = switchdev_handle_port_attr_set(dev, ptr,
						     dsa_slave_dev_check,
						     dsa_slave_port_attr_set);
		return notifier_from_errno(err);
	}

	return NOTIFY_DONE;
}

static struct notifier_block dsa_slave_nb __read_mostly = {
	.notifier_call  = dsa_slave_netdevice_event,
};

static struct notifier_block dsa_slave_switchdev_notifier = {
	.notifier_call = dsa_slave_switchdev_event,
};

static struct notifier_block dsa_slave_switchdev_blocking_notifier = {
	.notifier_call = dsa_slave_switchdev_blocking_event,
};

int dsa_slave_register_notifier(void)
{
	struct notifier_block *nb;
	int err;

	err = register_netdevice_notifier(&dsa_slave_nb);
	if (err)
		return err;

	err = register_switchdev_notifier(&dsa_slave_switchdev_notifier);
	if (err)
		goto err_switchdev_nb;

	nb = &dsa_slave_switchdev_blocking_notifier;
	err = register_switchdev_blocking_notifier(nb);
	if (err)
		goto err_switchdev_blocking_nb;

	return 0;

err_switchdev_blocking_nb:
	unregister_switchdev_notifier(&dsa_slave_switchdev_notifier);
err_switchdev_nb:
	unregister_netdevice_notifier(&dsa_slave_nb);
	return err;
}

void dsa_slave_unregister_notifier(void)
{
	struct notifier_block *nb;
	int err;

	nb = &dsa_slave_switchdev_blocking_notifier;
	err = unregister_switchdev_blocking_notifier(nb);
	if (err)
		pr_err("DSA: failed to unregister switchdev blocking notifier (%d)\n", err);

	err = unregister_switchdev_notifier(&dsa_slave_switchdev_notifier);
	if (err)
		pr_err("DSA: failed to unregister switchdev notifier (%d)\n", err);

	err = unregister_netdevice_notifier(&dsa_slave_nb);
	if (err)
		pr_err("DSA: failed to unregister slave notifier (%d)\n", err);
}<|MERGE_RESOLUTION|>--- conflicted
+++ resolved
@@ -474,10 +474,7 @@
 	u64_stats_update_end(&s->syncp);
 
 	DSA_SKB_CB(skb)->deferred_xmit = false;
-<<<<<<< HEAD
-=======
 	DSA_SKB_CB(skb)->clone = NULL;
->>>>>>> 4ff96fb5
 
 	/* Identify PTP protocol packets, clone them, and pass them to the
 	 * switch driver
