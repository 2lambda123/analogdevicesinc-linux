--- conflicted
+++ resolved
@@ -329,23 +329,9 @@
 	if (pipe_full(pipe->head, pipe->tail, pipe->max_usage))
 		return 0;
 
-<<<<<<< HEAD
-	buf->ops = &page_cache_pipe_buf_ops;
-	buf->flags = 0;
-	get_page(page);
-	buf->page = page;
-	buf->offset = offset;
-	buf->len = bytes;
-
-	pipe->head = i_head + 1;
-	i->iov_offset = offset + bytes;
-	i->head = i_head;
-out:
-=======
 	push_page(pipe, page, offset, bytes);
 	i->last_offset = -(offset + bytes);
 	i->head = head;
->>>>>>> d82b0891
 	i->count -= bytes;
 	return bytes;
 }
@@ -466,29 +452,7 @@
 		(*npages)++;
 		return off;
 	}
-<<<<<<< HEAD
-	while (!pipe_full(iter_head, p_tail, pipe->max_usage)) {
-		struct pipe_buffer *buf = &pipe->bufs[iter_head & p_mask];
-		struct page *page = alloc_page(GFP_USER);
-		if (!page)
-			break;
-
-		buf->ops = &default_pipe_buf_ops;
-		buf->flags = 0;
-		buf->page = page;
-		buf->offset = 0;
-		buf->len = min_t(ssize_t, left, PAGE_SIZE);
-		left -= buf->len;
-		iter_head++;
-		pipe->head = iter_head;
-
-		if (left == 0)
-			return size;
-	}
-	return size - left;
-=======
 	return 0;
->>>>>>> d82b0891
 }
 
 static size_t copy_pipe_to_iter(const void *addr, size_t bytes,
