/*
 * Copyright (C) 2009-2010 PetaLogix
 * Copyright (C) 2006 Benjamin Herrenschmidt, IBM Corporation
 *
 * Provide default implementations of the DMA mapping callbacks for
 * directly mapped busses.
 */

#include <linux/device.h>
#include <linux/dma-mapping.h>
#include <linux/gfp.h>
#include <linux/dma-debug.h>
#include <linux/export.h>
#include <linux/bug.h>

#define NOT_COHERENT_CACHE

static void *dma_direct_alloc_coherent(struct device *dev, size_t size,
				       dma_addr_t *dma_handle, gfp_t flag,
				       struct dma_attrs *attrs)
{
#ifdef NOT_COHERENT_CACHE
	return consistent_alloc(flag, size, dma_handle);
#else
	void *ret;
	struct page *page;
	int node = dev_to_node(dev);

	/* ignore region specifiers */
	flag  &= ~(__GFP_HIGHMEM);

	page = alloc_pages_node(node, flag, get_order(size));
	if (page == NULL)
		return NULL;
	ret = page_address(page);
	memset(ret, 0, size);
	*dma_handle = virt_to_phys(ret);

	return ret;
#endif
}

static void dma_direct_free_coherent(struct device *dev, size_t size,
				     void *vaddr, dma_addr_t dma_handle,
				     struct dma_attrs *attrs)
{
#ifdef NOT_COHERENT_CACHE
	consistent_free(size, vaddr);
#else
	free_pages((unsigned long)vaddr, get_order(size));
#endif
}

static int dma_direct_map_sg(struct device *dev, struct scatterlist *sgl,
			     int nents, enum dma_data_direction direction,
			     struct dma_attrs *attrs)
{
	struct scatterlist *sg;
	int i;

	/* FIXME this part of code is untested */
	for_each_sg(sgl, sg, nents, i) {
		sg->dma_address = sg_phys(sg);
		__dma_sync(page_to_phys(sg_page(sg)) + sg->offset,
							sg->length, direction);
	}

	return nents;
}

static int dma_direct_dma_supported(struct device *dev, u64 mask)
{
	return 1;
}

static inline dma_addr_t dma_direct_map_page(struct device *dev,
					     struct page *page,
					     unsigned long offset,
					     size_t size,
					     enum dma_data_direction direction,
					     struct dma_attrs *attrs)
{
	__dma_sync(page_to_phys(page) + offset, size, direction);
	return page_to_phys(page) + offset;
}

static inline void dma_direct_unmap_page(struct device *dev,
					 dma_addr_t dma_address,
					 size_t size,
					 enum dma_data_direction direction,
					 struct dma_attrs *attrs)
{
/* There is not necessary to do cache cleanup
 *
 * phys_to_virt is here because in __dma_sync_page is __virt_to_phys and
 * dma_address is physical address
 */
	__dma_sync(dma_address, size, direction);
}

static inline void
dma_direct_sync_single_for_cpu(struct device *dev,
			       dma_addr_t dma_handle, size_t size,
			       enum dma_data_direction direction)
{
	/*
	 * It's pointless to flush the cache as the memory segment
	 * is given to the CPU
	 */

	if (direction == DMA_FROM_DEVICE)
		__dma_sync(dma_handle, size, direction);
}

static inline void
dma_direct_sync_single_for_device(struct device *dev,
				  dma_addr_t dma_handle, size_t size,
				  enum dma_data_direction direction)
{
	/*
	 * It's pointless to invalidate the cache if the device isn't
	 * supposed to write to the relevant region
	 */

	if (direction == DMA_TO_DEVICE)
		__dma_sync(dma_handle, size, direction);
}

static inline void
dma_direct_sync_sg_for_cpu(struct device *dev,
			   struct scatterlist *sgl, int nents,
			   enum dma_data_direction direction)
{
	struct scatterlist *sg;
	int i;

	/* FIXME this part of code is untested */
	if (direction == DMA_FROM_DEVICE)
		for_each_sg(sgl, sg, nents, i)
			__dma_sync(sg->dma_address, sg->length, direction);
}

static inline void
dma_direct_sync_sg_for_device(struct device *dev,
			      struct scatterlist *sgl, int nents,
			      enum dma_data_direction direction)
{
	struct scatterlist *sg;
	int i;

	/* FIXME this part of code is untested */
	if (direction == DMA_TO_DEVICE)
		for_each_sg(sgl, sg, nents, i)
			__dma_sync(sg->dma_address, sg->length, direction);
}

int dma_direct_mmap_coherent(struct device *dev, struct vm_area_struct *vma,
			     void *cpu_addr, dma_addr_t handle, size_t size,
			     struct dma_attrs *attrs)
{
<<<<<<< HEAD
=======
#ifdef CONFIG_MMU
>>>>>>> 30da06ab
	unsigned long user_count = (vma->vm_end - vma->vm_start) >> PAGE_SHIFT;
	unsigned long count = PAGE_ALIGN(size) >> PAGE_SHIFT;
	unsigned long off = vma->vm_pgoff;
	unsigned long pfn;

<<<<<<< HEAD
	if (!IS_ENABLED(CONFIG_MMU))
		return -ENXIO;

=======
>>>>>>> 30da06ab
	if (off >= count || user_count > (count - off))
		return -ENXIO;

#ifdef NOT_COHERENT_CACHE
	vma->vm_page_prot = pgprot_noncached(vma->vm_page_prot);
	pfn = consistent_virt_to_pfn(cpu_addr);
#else
	pfn = virt_to_pfn(cpu_addr);
#endif
	return remap_pfn_range(vma, vma->vm_start, pfn + off,
			       vma->vm_end - vma->vm_start, vma->vm_page_prot);
<<<<<<< HEAD
=======
#else
	return -ENXIO;
#endif
>>>>>>> 30da06ab
}

struct dma_map_ops dma_direct_ops = {
	.alloc		= dma_direct_alloc_coherent,
	.free		= dma_direct_free_coherent,
	.mmap		= dma_direct_mmap_coherent,
	.map_sg		= dma_direct_map_sg,
	.dma_supported	= dma_direct_dma_supported,
	.map_page	= dma_direct_map_page,
	.unmap_page	= dma_direct_unmap_page,
	.sync_single_for_cpu		= dma_direct_sync_single_for_cpu,
	.sync_single_for_device		= dma_direct_sync_single_for_device,
	.sync_sg_for_cpu		= dma_direct_sync_sg_for_cpu,
	.sync_sg_for_device		= dma_direct_sync_sg_for_device,
};
EXPORT_SYMBOL(dma_direct_ops);

/* Number of entries preallocated for DMA-API debugging */
#define PREALLOC_DMA_DEBUG_ENTRIES (1 << 16)

static int __init dma_init(void)
{
	dma_debug_init(PREALLOC_DMA_DEBUG_ENTRIES);

	return 0;
}
fs_initcall(dma_init);<|MERGE_RESOLUTION|>--- conflicted
+++ resolved
@@ -158,21 +158,12 @@
 			     void *cpu_addr, dma_addr_t handle, size_t size,
 			     struct dma_attrs *attrs)
 {
-<<<<<<< HEAD
-=======
 #ifdef CONFIG_MMU
->>>>>>> 30da06ab
 	unsigned long user_count = (vma->vm_end - vma->vm_start) >> PAGE_SHIFT;
 	unsigned long count = PAGE_ALIGN(size) >> PAGE_SHIFT;
 	unsigned long off = vma->vm_pgoff;
 	unsigned long pfn;
 
-<<<<<<< HEAD
-	if (!IS_ENABLED(CONFIG_MMU))
-		return -ENXIO;
-
-=======
->>>>>>> 30da06ab
 	if (off >= count || user_count > (count - off))
 		return -ENXIO;
 
@@ -184,12 +175,9 @@
 #endif
 	return remap_pfn_range(vma, vma->vm_start, pfn + off,
 			       vma->vm_end - vma->vm_start, vma->vm_page_prot);
-<<<<<<< HEAD
-=======
 #else
 	return -ENXIO;
 #endif
->>>>>>> 30da06ab
 }
 
 struct dma_map_ops dma_direct_ops = {
