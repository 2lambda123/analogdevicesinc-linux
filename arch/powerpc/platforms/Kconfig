--- conflicted
+++ resolved
@@ -320,18 +320,16 @@
 config CPM
 	bool
 
-<<<<<<< HEAD
 config XILINX_VIRTEX
 	bool
 	help
 	  Support for Xilinx Virtex platforms.
-=======
+
 config OF_RTC
 	bool
 	help
 	  Uses information from the OF or flattened device tree to instatiate
 	  platform devices for direct mapped RTC chips like the DS1742 or DS1743.
->>>>>>> 4b119e21
 
 source "arch/powerpc/sysdev/bestcomm/Kconfig"
 
