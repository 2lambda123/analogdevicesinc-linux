/* SPDX-License-Identifier: GPL-2.0-only */
/*
 * Copyright (C) 2012,2013 - ARM Ltd
 * Author: Marc Zyngier <marc.zyngier@arm.com>
 *
 * Derived from arch/arm/include/asm/kvm_host.h:
 * Copyright (C) 2012 - Virtual Open Systems and Columbia University
 * Author: Christoffer Dall <c.dall@virtualopensystems.com>
 */

#ifndef __ARM64_KVM_HOST_H__
#define __ARM64_KVM_HOST_H__

#include <linux/arm-smccc.h>
#include <linux/bitmap.h>
#include <linux/types.h>
#include <linux/jump_label.h>
#include <linux/kvm_types.h>
#include <linux/percpu.h>
#include <asm/arch_gicv3.h>
#include <asm/barrier.h>
#include <asm/cpufeature.h>
#include <asm/cputype.h>
#include <asm/daifflags.h>
#include <asm/fpsimd.h>
#include <asm/kvm.h>
#include <asm/kvm_asm.h>
#include <asm/thread_info.h>

#define __KVM_HAVE_ARCH_INTC_INITIALIZED

#define KVM_USER_MEM_SLOTS 512
#define KVM_HALT_POLL_NS_DEFAULT 500000

#include <kvm/arm_vgic.h>
#include <kvm/arm_arch_timer.h>
#include <kvm/arm_pmu.h>

#define KVM_MAX_VCPUS VGIC_V3_MAX_CPUS

#define KVM_VCPU_MAX_FEATURES 7

#define KVM_REQ_SLEEP \
	KVM_ARCH_REQ_FLAGS(0, KVM_REQUEST_WAIT | KVM_REQUEST_NO_WAKEUP)
#define KVM_REQ_IRQ_PENDING	KVM_ARCH_REQ(1)
#define KVM_REQ_VCPU_RESET	KVM_ARCH_REQ(2)
#define KVM_REQ_RECORD_STEAL	KVM_ARCH_REQ(3)
#define KVM_REQ_RELOAD_GICv4	KVM_ARCH_REQ(4)

#define KVM_DIRTY_LOG_MANUAL_CAPS   (KVM_DIRTY_LOG_MANUAL_PROTECT_ENABLE | \
				     KVM_DIRTY_LOG_INITIALLY_SET)

/*
 * Mode of operation configurable with kvm-arm.mode early param.
 * See Documentation/admin-guide/kernel-parameters.txt for more information.
 */
enum kvm_mode {
	KVM_MODE_DEFAULT,
	KVM_MODE_PROTECTED,
};
enum kvm_mode kvm_get_mode(void);

DECLARE_STATIC_KEY_FALSE(userspace_irqchip_in_use);

extern unsigned int kvm_sve_max_vl;
int kvm_arm_init_sve(void);

int __attribute_const__ kvm_target_cpu(void);
int kvm_reset_vcpu(struct kvm_vcpu *vcpu);
void kvm_arm_vcpu_destroy(struct kvm_vcpu *vcpu);

struct kvm_vmid {
	/* The VMID generation used for the virt. memory system */
	u64    vmid_gen;
	u32    vmid;
};

struct kvm_s2_mmu {
	struct kvm_vmid vmid;

	/*
	 * stage2 entry level table
	 *
	 * Two kvm_s2_mmu structures in the same VM can point to the same
	 * pgd here.  This happens when running a guest using a
	 * translation regime that isn't affected by its own stage-2
	 * translation, such as a non-VHE hypervisor running at vEL2, or
	 * for vEL1/EL0 with vHCR_EL2.VM == 0.  In that case, we use the
	 * canonical stage-2 page tables.
	 */
	phys_addr_t	pgd_phys;
	struct kvm_pgtable *pgt;

	/* The last vcpu id that ran on each physical CPU */
	int __percpu *last_vcpu_ran;

	struct kvm *kvm;
};

struct kvm_arch_memory_slot {
};

struct kvm_arch {
	struct kvm_s2_mmu mmu;

	/* VTCR_EL2 value for this VM */
	u64    vtcr;

	/* The maximum number of vCPUs depends on the used GIC model */
	int max_vcpus;

	/* Interrupt controller */
	struct vgic_dist	vgic;

	/* Mandated version of PSCI */
	u32 psci_version;

	/*
	 * If we encounter a data abort without valid instruction syndrome
	 * information, report this to user space.  User space can (and
	 * should) opt in to this feature if KVM_CAP_ARM_NISV_TO_USER is
	 * supported.
	 */
	bool return_nisv_io_abort_to_user;

	/*
	 * VM-wide PMU filter, implemented as a bitmap and big enough for
	 * up to 2^10 events (ARMv8.0) or 2^16 events (ARMv8.1+).
	 */
	unsigned long *pmu_filter;
	unsigned int pmuver;

	u8 pfr0_csv2;
<<<<<<< HEAD
=======
	u8 pfr0_csv3;
>>>>>>> d45f89f7
};

struct kvm_vcpu_fault_info {
	u32 esr_el2;		/* Hyp Syndrom Register */
	u64 far_el2;		/* Hyp Fault Address Register */
	u64 hpfar_el2;		/* Hyp IPA Fault Address Register */
	u64 disr_el1;		/* Deferred [SError] Status Register */
};

enum vcpu_sysreg {
	__INVALID_SYSREG__,   /* 0 is reserved as an invalid value */
	MPIDR_EL1,	/* MultiProcessor Affinity Register */
	CSSELR_EL1,	/* Cache Size Selection Register */
	SCTLR_EL1,	/* System Control Register */
	ACTLR_EL1,	/* Auxiliary Control Register */
	CPACR_EL1,	/* Coprocessor Access Control */
	ZCR_EL1,	/* SVE Control */
	TTBR0_EL1,	/* Translation Table Base Register 0 */
	TTBR1_EL1,	/* Translation Table Base Register 1 */
	TCR_EL1,	/* Translation Control Register */
	ESR_EL1,	/* Exception Syndrome Register */
	AFSR0_EL1,	/* Auxiliary Fault Status Register 0 */
	AFSR1_EL1,	/* Auxiliary Fault Status Register 1 */
	FAR_EL1,	/* Fault Address Register */
	MAIR_EL1,	/* Memory Attribute Indirection Register */
	VBAR_EL1,	/* Vector Base Address Register */
	CONTEXTIDR_EL1,	/* Context ID Register */
	TPIDR_EL0,	/* Thread ID, User R/W */
	TPIDRRO_EL0,	/* Thread ID, User R/O */
	TPIDR_EL1,	/* Thread ID, Privileged */
	AMAIR_EL1,	/* Aux Memory Attribute Indirection Register */
	CNTKCTL_EL1,	/* Timer Control Register (EL1) */
	PAR_EL1,	/* Physical Address Register */
	MDSCR_EL1,	/* Monitor Debug System Control Register */
	MDCCINT_EL1,	/* Monitor Debug Comms Channel Interrupt Enable Reg */
	DISR_EL1,	/* Deferred Interrupt Status Register */

	/* Performance Monitors Registers */
	PMCR_EL0,	/* Control Register */
	PMSELR_EL0,	/* Event Counter Selection Register */
	PMEVCNTR0_EL0,	/* Event Counter Register (0-30) */
	PMEVCNTR30_EL0 = PMEVCNTR0_EL0 + 30,
	PMCCNTR_EL0,	/* Cycle Counter Register */
	PMEVTYPER0_EL0,	/* Event Type Register (0-30) */
	PMEVTYPER30_EL0 = PMEVTYPER0_EL0 + 30,
	PMCCFILTR_EL0,	/* Cycle Count Filter Register */
	PMCNTENSET_EL0,	/* Count Enable Set Register */
	PMINTENSET_EL1,	/* Interrupt Enable Set Register */
	PMOVSSET_EL0,	/* Overflow Flag Status Set Register */
	PMSWINC_EL0,	/* Software Increment Register */
	PMUSERENR_EL0,	/* User Enable Register */

	/* Pointer Authentication Registers in a strict increasing order. */
	APIAKEYLO_EL1,
	APIAKEYHI_EL1,
	APIBKEYLO_EL1,
	APIBKEYHI_EL1,
	APDAKEYLO_EL1,
	APDAKEYHI_EL1,
	APDBKEYLO_EL1,
	APDBKEYHI_EL1,
	APGAKEYLO_EL1,
	APGAKEYHI_EL1,

	ELR_EL1,
	SP_EL1,
	SPSR_EL1,

	CNTVOFF_EL2,
	CNTV_CVAL_EL0,
	CNTV_CTL_EL0,
	CNTP_CVAL_EL0,
	CNTP_CTL_EL0,

	/* 32bit specific registers. Keep them at the end of the range */
	DACR32_EL2,	/* Domain Access Control Register */
	IFSR32_EL2,	/* Instruction Fault Status Register */
	FPEXC32_EL2,	/* Floating-Point Exception Control Register */
	DBGVCR32_EL2,	/* Debug Vector Catch Register */

	NR_SYS_REGS	/* Nothing after this line! */
};

struct kvm_cpu_context {
	struct user_pt_regs regs;	/* sp = sp_el0 */

	u64	spsr_abt;
	u64	spsr_und;
	u64	spsr_irq;
	u64	spsr_fiq;

	struct user_fpsimd_state fp_regs;

	u64 sys_regs[NR_SYS_REGS];

	struct kvm_vcpu *__hyp_running_vcpu;
};

struct kvm_pmu_events {
	u32 events_host;
	u32 events_guest;
};

struct kvm_host_data {
	struct kvm_cpu_context host_ctxt;
	struct kvm_pmu_events pmu_events;
};

struct vcpu_reset_state {
	unsigned long	pc;
	unsigned long	r0;
	bool		be;
	bool		reset;
};

struct kvm_vcpu_arch {
	struct kvm_cpu_context ctxt;
	void *sve_state;
	unsigned int sve_max_vl;

	/* Stage 2 paging state used by the hardware on next switch */
	struct kvm_s2_mmu *hw_mmu;

	/* HYP configuration */
	u64 hcr_el2;
	u32 mdcr_el2;

	/* Exception Information */
	struct kvm_vcpu_fault_info fault;

	/* State of various workarounds, see kvm_asm.h for bit assignment */
	u64 workaround_flags;

	/* Miscellaneous vcpu state flags */
	u64 flags;

	/*
	 * We maintain more than a single set of debug registers to support
	 * debugging the guest from the host and to maintain separate host and
	 * guest state during world switches. vcpu_debug_state are the debug
	 * registers of the vcpu as the guest sees them.  host_debug_state are
	 * the host registers which are saved and restored during
	 * world switches. external_debug_state contains the debug
	 * values we want to debug the guest. This is set via the
	 * KVM_SET_GUEST_DEBUG ioctl.
	 *
	 * debug_ptr points to the set of debug registers that should be loaded
	 * onto the hardware when running the guest.
	 */
	struct kvm_guest_debug_arch *debug_ptr;
	struct kvm_guest_debug_arch vcpu_debug_state;
	struct kvm_guest_debug_arch external_debug_state;

	struct thread_info *host_thread_info;	/* hyp VA */
	struct user_fpsimd_state *host_fpsimd_state;	/* hyp VA */

	struct {
		/* {Break,watch}point registers */
		struct kvm_guest_debug_arch regs;
		/* Statistical profiling extension */
		u64 pmscr_el1;
	} host_debug_state;

	/* VGIC state */
	struct vgic_cpu vgic_cpu;
	struct arch_timer_cpu timer_cpu;
	struct kvm_pmu pmu;

	/*
	 * Anything that is not used directly from assembly code goes
	 * here.
	 */

	/*
	 * Guest registers we preserve during guest debugging.
	 *
	 * These shadow registers are updated by the kvm_handle_sys_reg
	 * trap handler if the guest accesses or updates them while we
	 * are using guest debug.
	 */
	struct {
		u32	mdscr_el1;
	} guest_debug_preserved;

	/* vcpu power-off state */
	bool power_off;

	/* Don't run the guest (internal implementation need) */
	bool pause;

	/* Cache some mmu pages needed inside spinlock regions */
	struct kvm_mmu_memory_cache mmu_page_cache;

	/* Target CPU and feature flags */
	int target;
	DECLARE_BITMAP(features, KVM_VCPU_MAX_FEATURES);

	/* Detect first run of a vcpu */
	bool has_run_once;

	/* Virtual SError ESR to restore when HCR_EL2.VSE is set */
	u64 vsesr_el2;

	/* Additional reset state */
	struct vcpu_reset_state	reset_state;

	/* True when deferrable sysregs are loaded on the physical CPU,
	 * see kvm_vcpu_load_sysregs_vhe and kvm_vcpu_put_sysregs_vhe. */
	bool sysregs_loaded_on_cpu;

	/* Guest PV state */
	struct {
		u64 last_steal;
		gpa_t base;
	} steal;
};

/* Pointer to the vcpu's SVE FFR for sve_{save,load}_state() */
#define vcpu_sve_pffr(vcpu) ((void *)((char *)((vcpu)->arch.sve_state) + \
				      sve_ffr_offset((vcpu)->arch.sve_max_vl)))

#define vcpu_sve_state_size(vcpu) ({					\
	size_t __size_ret;						\
	unsigned int __vcpu_vq;						\
									\
	if (WARN_ON(!sve_vl_valid((vcpu)->arch.sve_max_vl))) {		\
		__size_ret = 0;						\
	} else {							\
		__vcpu_vq = sve_vq_from_vl((vcpu)->arch.sve_max_vl);	\
		__size_ret = SVE_SIG_REGS_SIZE(__vcpu_vq);		\
	}								\
									\
	__size_ret;							\
})

/* vcpu_arch flags field values: */
#define KVM_ARM64_DEBUG_DIRTY		(1 << 0)
#define KVM_ARM64_FP_ENABLED		(1 << 1) /* guest FP regs loaded */
#define KVM_ARM64_FP_HOST		(1 << 2) /* host FP regs loaded */
#define KVM_ARM64_HOST_SVE_IN_USE	(1 << 3) /* backup for host TIF_SVE */
#define KVM_ARM64_HOST_SVE_ENABLED	(1 << 4) /* SVE enabled for EL0 */
#define KVM_ARM64_GUEST_HAS_SVE		(1 << 5) /* SVE exposed to guest */
#define KVM_ARM64_VCPU_SVE_FINALIZED	(1 << 6) /* SVE config completed */
#define KVM_ARM64_GUEST_HAS_PTRAUTH	(1 << 7) /* PTRAUTH exposed to guest */
#define KVM_ARM64_PENDING_EXCEPTION	(1 << 8) /* Exception pending */
#define KVM_ARM64_EXCEPT_MASK		(7 << 9) /* Target EL/MODE */

/*
 * When KVM_ARM64_PENDING_EXCEPTION is set, KVM_ARM64_EXCEPT_MASK can
 * take the following values:
 *
 * For AArch32 EL1:
 */
#define KVM_ARM64_EXCEPT_AA32_UND	(0 << 9)
#define KVM_ARM64_EXCEPT_AA32_IABT	(1 << 9)
#define KVM_ARM64_EXCEPT_AA32_DABT	(2 << 9)
/* For AArch64: */
#define KVM_ARM64_EXCEPT_AA64_ELx_SYNC	(0 << 9)
#define KVM_ARM64_EXCEPT_AA64_ELx_IRQ	(1 << 9)
#define KVM_ARM64_EXCEPT_AA64_ELx_FIQ	(2 << 9)
#define KVM_ARM64_EXCEPT_AA64_ELx_SERR	(3 << 9)
#define KVM_ARM64_EXCEPT_AA64_EL1	(0 << 11)
#define KVM_ARM64_EXCEPT_AA64_EL2	(1 << 11)

/*
 * Overlaps with KVM_ARM64_EXCEPT_MASK on purpose so that it can't be
 * set together with an exception...
 */
#define KVM_ARM64_INCREMENT_PC		(1 << 9) /* Increment PC */

#define vcpu_has_sve(vcpu) (system_supports_sve() &&			\
			    ((vcpu)->arch.flags & KVM_ARM64_GUEST_HAS_SVE))

#ifdef CONFIG_ARM64_PTR_AUTH
#define vcpu_has_ptrauth(vcpu)						\
	((cpus_have_final_cap(ARM64_HAS_ADDRESS_AUTH) ||		\
	  cpus_have_final_cap(ARM64_HAS_GENERIC_AUTH)) &&		\
	 (vcpu)->arch.flags & KVM_ARM64_GUEST_HAS_PTRAUTH)
#else
#define vcpu_has_ptrauth(vcpu)		false
#endif

#define vcpu_gp_regs(v)		(&(v)->arch.ctxt.regs)

/*
 * Only use __vcpu_sys_reg/ctxt_sys_reg if you know you want the
 * memory backed version of a register, and not the one most recently
 * accessed by a running VCPU.  For example, for userspace access or
 * for system registers that are never context switched, but only
 * emulated.
 */
#define __ctxt_sys_reg(c,r)	(&(c)->sys_regs[(r)])

#define ctxt_sys_reg(c,r)	(*__ctxt_sys_reg(c,r))

#define __vcpu_sys_reg(v,r)	(ctxt_sys_reg(&(v)->arch.ctxt, (r)))

u64 vcpu_read_sys_reg(const struct kvm_vcpu *vcpu, int reg);
void vcpu_write_sys_reg(struct kvm_vcpu *vcpu, u64 val, int reg);

static inline bool __vcpu_read_sys_reg_from_cpu(int reg, u64 *val)
{
	/*
	 * *** VHE ONLY ***
	 *
	 * System registers listed in the switch are not saved on every
	 * exit from the guest but are only saved on vcpu_put.
	 *
	 * Note that MPIDR_EL1 for the guest is set by KVM via VMPIDR_EL2 but
	 * should never be listed below, because the guest cannot modify its
	 * own MPIDR_EL1 and MPIDR_EL1 is accessed for VCPU A from VCPU B's
	 * thread when emulating cross-VCPU communication.
	 */
	if (!has_vhe())
		return false;

	switch (reg) {
	case CSSELR_EL1:	*val = read_sysreg_s(SYS_CSSELR_EL1);	break;
	case SCTLR_EL1:		*val = read_sysreg_s(SYS_SCTLR_EL12);	break;
	case CPACR_EL1:		*val = read_sysreg_s(SYS_CPACR_EL12);	break;
	case TTBR0_EL1:		*val = read_sysreg_s(SYS_TTBR0_EL12);	break;
	case TTBR1_EL1:		*val = read_sysreg_s(SYS_TTBR1_EL12);	break;
	case TCR_EL1:		*val = read_sysreg_s(SYS_TCR_EL12);	break;
	case ESR_EL1:		*val = read_sysreg_s(SYS_ESR_EL12);	break;
	case AFSR0_EL1:		*val = read_sysreg_s(SYS_AFSR0_EL12);	break;
	case AFSR1_EL1:		*val = read_sysreg_s(SYS_AFSR1_EL12);	break;
	case FAR_EL1:		*val = read_sysreg_s(SYS_FAR_EL12);	break;
	case MAIR_EL1:		*val = read_sysreg_s(SYS_MAIR_EL12);	break;
	case VBAR_EL1:		*val = read_sysreg_s(SYS_VBAR_EL12);	break;
	case CONTEXTIDR_EL1:	*val = read_sysreg_s(SYS_CONTEXTIDR_EL12);break;
	case TPIDR_EL0:		*val = read_sysreg_s(SYS_TPIDR_EL0);	break;
	case TPIDRRO_EL0:	*val = read_sysreg_s(SYS_TPIDRRO_EL0);	break;
	case TPIDR_EL1:		*val = read_sysreg_s(SYS_TPIDR_EL1);	break;
	case AMAIR_EL1:		*val = read_sysreg_s(SYS_AMAIR_EL12);	break;
	case CNTKCTL_EL1:	*val = read_sysreg_s(SYS_CNTKCTL_EL12);	break;
	case ELR_EL1:		*val = read_sysreg_s(SYS_ELR_EL12);	break;
	case PAR_EL1:		*val = read_sysreg_par();		break;
	case DACR32_EL2:	*val = read_sysreg_s(SYS_DACR32_EL2);	break;
	case IFSR32_EL2:	*val = read_sysreg_s(SYS_IFSR32_EL2);	break;
	case DBGVCR32_EL2:	*val = read_sysreg_s(SYS_DBGVCR32_EL2);	break;
	default:		return false;
	}

	return true;
}

static inline bool __vcpu_write_sys_reg_to_cpu(u64 val, int reg)
{
	/*
	 * *** VHE ONLY ***
	 *
	 * System registers listed in the switch are not restored on every
	 * entry to the guest but are only restored on vcpu_load.
	 *
	 * Note that MPIDR_EL1 for the guest is set by KVM via VMPIDR_EL2 but
	 * should never be listed below, because the MPIDR should only be set
	 * once, before running the VCPU, and never changed later.
	 */
	if (!has_vhe())
		return false;

	switch (reg) {
	case CSSELR_EL1:	write_sysreg_s(val, SYS_CSSELR_EL1);	break;
	case SCTLR_EL1:		write_sysreg_s(val, SYS_SCTLR_EL12);	break;
	case CPACR_EL1:		write_sysreg_s(val, SYS_CPACR_EL12);	break;
	case TTBR0_EL1:		write_sysreg_s(val, SYS_TTBR0_EL12);	break;
	case TTBR1_EL1:		write_sysreg_s(val, SYS_TTBR1_EL12);	break;
	case TCR_EL1:		write_sysreg_s(val, SYS_TCR_EL12);	break;
	case ESR_EL1:		write_sysreg_s(val, SYS_ESR_EL12);	break;
	case AFSR0_EL1:		write_sysreg_s(val, SYS_AFSR0_EL12);	break;
	case AFSR1_EL1:		write_sysreg_s(val, SYS_AFSR1_EL12);	break;
	case FAR_EL1:		write_sysreg_s(val, SYS_FAR_EL12);	break;
	case MAIR_EL1:		write_sysreg_s(val, SYS_MAIR_EL12);	break;
	case VBAR_EL1:		write_sysreg_s(val, SYS_VBAR_EL12);	break;
	case CONTEXTIDR_EL1:	write_sysreg_s(val, SYS_CONTEXTIDR_EL12);break;
	case TPIDR_EL0:		write_sysreg_s(val, SYS_TPIDR_EL0);	break;
	case TPIDRRO_EL0:	write_sysreg_s(val, SYS_TPIDRRO_EL0);	break;
	case TPIDR_EL1:		write_sysreg_s(val, SYS_TPIDR_EL1);	break;
	case AMAIR_EL1:		write_sysreg_s(val, SYS_AMAIR_EL12);	break;
	case CNTKCTL_EL1:	write_sysreg_s(val, SYS_CNTKCTL_EL12);	break;
	case ELR_EL1:		write_sysreg_s(val, SYS_ELR_EL12);	break;
	case PAR_EL1:		write_sysreg_s(val, SYS_PAR_EL1);	break;
	case DACR32_EL2:	write_sysreg_s(val, SYS_DACR32_EL2);	break;
	case IFSR32_EL2:	write_sysreg_s(val, SYS_IFSR32_EL2);	break;
	case DBGVCR32_EL2:	write_sysreg_s(val, SYS_DBGVCR32_EL2);	break;
	default:		return false;
	}

	return true;
}

struct kvm_vm_stat {
	ulong remote_tlb_flush;
};

struct kvm_vcpu_stat {
	u64 halt_successful_poll;
	u64 halt_attempted_poll;
	u64 halt_poll_success_ns;
	u64 halt_poll_fail_ns;
	u64 halt_poll_invalid;
	u64 halt_wakeup;
	u64 hvc_exit_stat;
	u64 wfe_exit_stat;
	u64 wfi_exit_stat;
	u64 mmio_exit_user;
	u64 mmio_exit_kernel;
	u64 exits;
};

int kvm_vcpu_preferred_target(struct kvm_vcpu_init *init);
unsigned long kvm_arm_num_regs(struct kvm_vcpu *vcpu);
int kvm_arm_copy_reg_indices(struct kvm_vcpu *vcpu, u64 __user *indices);
int kvm_arm_get_reg(struct kvm_vcpu *vcpu, const struct kvm_one_reg *reg);
int kvm_arm_set_reg(struct kvm_vcpu *vcpu, const struct kvm_one_reg *reg);

unsigned long kvm_arm_num_sys_reg_descs(struct kvm_vcpu *vcpu);
int kvm_arm_copy_sys_reg_indices(struct kvm_vcpu *vcpu, u64 __user *uindices);
int kvm_arm_sys_reg_get_reg(struct kvm_vcpu *vcpu, const struct kvm_one_reg *);
int kvm_arm_sys_reg_set_reg(struct kvm_vcpu *vcpu, const struct kvm_one_reg *);

int __kvm_arm_vcpu_get_events(struct kvm_vcpu *vcpu,
			      struct kvm_vcpu_events *events);

int __kvm_arm_vcpu_set_events(struct kvm_vcpu *vcpu,
			      struct kvm_vcpu_events *events);

#define KVM_ARCH_WANT_MMU_NOTIFIER
int kvm_unmap_hva_range(struct kvm *kvm,
			unsigned long start, unsigned long end, unsigned flags);
int kvm_set_spte_hva(struct kvm *kvm, unsigned long hva, pte_t pte);
int kvm_age_hva(struct kvm *kvm, unsigned long start, unsigned long end);
int kvm_test_age_hva(struct kvm *kvm, unsigned long hva);

void kvm_arm_halt_guest(struct kvm *kvm);
void kvm_arm_resume_guest(struct kvm *kvm);

#define kvm_call_hyp_nvhe(f, ...)						\
	({								\
		struct arm_smccc_res res;				\
									\
		arm_smccc_1_1_hvc(KVM_HOST_SMCCC_FUNC(f),		\
				  ##__VA_ARGS__, &res);			\
		WARN_ON(res.a0 != SMCCC_RET_SUCCESS);			\
									\
		res.a1;							\
	})

/*
 * The couple of isb() below are there to guarantee the same behaviour
 * on VHE as on !VHE, where the eret to EL1 acts as a context
 * synchronization event.
 */
#define kvm_call_hyp(f, ...)						\
	do {								\
		if (has_vhe()) {					\
			f(__VA_ARGS__);					\
			isb();						\
		} else {						\
			kvm_call_hyp_nvhe(f, ##__VA_ARGS__);		\
		}							\
	} while(0)

#define kvm_call_hyp_ret(f, ...)					\
	({								\
		typeof(f(__VA_ARGS__)) ret;				\
									\
		if (has_vhe()) {					\
			ret = f(__VA_ARGS__);				\
			isb();						\
		} else {						\
			ret = kvm_call_hyp_nvhe(f, ##__VA_ARGS__);	\
		}							\
									\
		ret;							\
	})

void force_vm_exit(const cpumask_t *mask);
void kvm_mmu_wp_memory_region(struct kvm *kvm, int slot);

int handle_exit(struct kvm_vcpu *vcpu, int exception_index);
void handle_exit_early(struct kvm_vcpu *vcpu, int exception_index);

int kvm_handle_cp14_load_store(struct kvm_vcpu *vcpu);
int kvm_handle_cp14_32(struct kvm_vcpu *vcpu);
int kvm_handle_cp14_64(struct kvm_vcpu *vcpu);
int kvm_handle_cp15_32(struct kvm_vcpu *vcpu);
int kvm_handle_cp15_64(struct kvm_vcpu *vcpu);
int kvm_handle_sys_reg(struct kvm_vcpu *vcpu);

void kvm_reset_sys_regs(struct kvm_vcpu *vcpu);

void kvm_sys_reg_table_init(void);

/* MMIO helpers */
void kvm_mmio_write_buf(void *buf, unsigned int len, unsigned long data);
unsigned long kvm_mmio_read_buf(const void *buf, unsigned int len);

int kvm_handle_mmio_return(struct kvm_vcpu *vcpu);
int io_mem_abort(struct kvm_vcpu *vcpu, phys_addr_t fault_ipa);

int kvm_perf_init(void);
int kvm_perf_teardown(void);

long kvm_hypercall_pv_features(struct kvm_vcpu *vcpu);
gpa_t kvm_init_stolen_time(struct kvm_vcpu *vcpu);
void kvm_update_stolen_time(struct kvm_vcpu *vcpu);

bool kvm_arm_pvtime_supported(void);
int kvm_arm_pvtime_set_attr(struct kvm_vcpu *vcpu,
			    struct kvm_device_attr *attr);
int kvm_arm_pvtime_get_attr(struct kvm_vcpu *vcpu,
			    struct kvm_device_attr *attr);
int kvm_arm_pvtime_has_attr(struct kvm_vcpu *vcpu,
			    struct kvm_device_attr *attr);

static inline void kvm_arm_pvtime_vcpu_init(struct kvm_vcpu_arch *vcpu_arch)
{
	vcpu_arch->steal.base = GPA_INVALID;
}

static inline bool kvm_arm_is_pvtime_enabled(struct kvm_vcpu_arch *vcpu_arch)
{
	return (vcpu_arch->steal.base != GPA_INVALID);
}

void kvm_set_sei_esr(struct kvm_vcpu *vcpu, u64 syndrome);

struct kvm_vcpu *kvm_mpidr_to_vcpu(struct kvm *kvm, unsigned long mpidr);

DECLARE_KVM_HYP_PER_CPU(struct kvm_host_data, kvm_host_data);

static inline void kvm_init_host_cpu_context(struct kvm_cpu_context *cpu_ctxt)
{
	/* The host's MPIDR is immutable, so let's set it up at boot time */
	ctxt_sys_reg(cpu_ctxt, MPIDR_EL1) = read_cpuid_mpidr();
}

static inline bool kvm_arch_requires_vhe(void)
{
	/*
	 * The Arm architecture specifies that implementation of SVE
	 * requires VHE also to be implemented.  The KVM code for arm64
	 * relies on this when SVE is present:
	 */
	if (system_supports_sve())
		return true;

	return false;
}

void kvm_arm_vcpu_ptrauth_trap(struct kvm_vcpu *vcpu);

static inline void kvm_arch_hardware_unsetup(void) {}
static inline void kvm_arch_sync_events(struct kvm *kvm) {}
static inline void kvm_arch_sched_in(struct kvm_vcpu *vcpu, int cpu) {}
static inline void kvm_arch_vcpu_block_finish(struct kvm_vcpu *vcpu) {}

void kvm_arm_init_debug(void);
void kvm_arm_setup_debug(struct kvm_vcpu *vcpu);
void kvm_arm_clear_debug(struct kvm_vcpu *vcpu);
void kvm_arm_reset_debug_ptr(struct kvm_vcpu *vcpu);
int kvm_arm_vcpu_arch_set_attr(struct kvm_vcpu *vcpu,
			       struct kvm_device_attr *attr);
int kvm_arm_vcpu_arch_get_attr(struct kvm_vcpu *vcpu,
			       struct kvm_device_attr *attr);
int kvm_arm_vcpu_arch_has_attr(struct kvm_vcpu *vcpu,
			       struct kvm_device_attr *attr);

/* Guest/host FPSIMD coordination helpers */
int kvm_arch_vcpu_run_map_fp(struct kvm_vcpu *vcpu);
void kvm_arch_vcpu_load_fp(struct kvm_vcpu *vcpu);
void kvm_arch_vcpu_ctxsync_fp(struct kvm_vcpu *vcpu);
void kvm_arch_vcpu_put_fp(struct kvm_vcpu *vcpu);

static inline bool kvm_pmu_counter_deferred(struct perf_event_attr *attr)
{
	return (!has_vhe() && attr->exclude_host);
}

#ifdef CONFIG_KVM /* Avoid conflicts with core headers if CONFIG_KVM=n */
static inline int kvm_arch_vcpu_run_pid_change(struct kvm_vcpu *vcpu)
{
	return kvm_arch_vcpu_run_map_fp(vcpu);
}

void kvm_set_pmu_events(u32 set, struct perf_event_attr *attr);
void kvm_clr_pmu_events(u32 clr);

void kvm_vcpu_pmu_restore_guest(struct kvm_vcpu *vcpu);
void kvm_vcpu_pmu_restore_host(struct kvm_vcpu *vcpu);
#else
static inline void kvm_set_pmu_events(u32 set, struct perf_event_attr *attr) {}
static inline void kvm_clr_pmu_events(u32 clr) {}
#endif

void kvm_vcpu_load_sysregs_vhe(struct kvm_vcpu *vcpu);
void kvm_vcpu_put_sysregs_vhe(struct kvm_vcpu *vcpu);

int kvm_set_ipa_limit(void);

#define __KVM_HAVE_ARCH_VM_ALLOC
struct kvm *kvm_arch_alloc_vm(void);
void kvm_arch_free_vm(struct kvm *kvm);

int kvm_arm_setup_stage2(struct kvm *kvm, unsigned long type);

int kvm_arm_vcpu_finalize(struct kvm_vcpu *vcpu, int feature);
bool kvm_arm_vcpu_is_finalized(struct kvm_vcpu *vcpu);

#define kvm_arm_vcpu_sve_finalized(vcpu) \
	((vcpu)->arch.flags & KVM_ARM64_VCPU_SVE_FINALIZED)

#define kvm_vcpu_has_pmu(vcpu)					\
	(test_bit(KVM_ARM_VCPU_PMU_V3, (vcpu)->arch.features))

#endif /* __ARM64_KVM_HOST_H__ */<|MERGE_RESOLUTION|>--- conflicted
+++ resolved
@@ -131,10 +131,7 @@
 	unsigned int pmuver;
 
 	u8 pfr0_csv2;
-<<<<<<< HEAD
-=======
 	u8 pfr0_csv3;
->>>>>>> d45f89f7
 };
 
 struct kvm_vcpu_fault_info {
