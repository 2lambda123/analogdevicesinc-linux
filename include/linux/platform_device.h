--- conflicted
+++ resolved
@@ -51,12 +51,9 @@
 
 extern struct resource *platform_get_resource(struct platform_device *,
 					      unsigned int, unsigned int);
-<<<<<<< HEAD
-=======
 extern struct device *
 platform_find_device_by_driver(struct device *start,
 			       const struct device_driver *drv);
->>>>>>> 043f8a22
 extern void __iomem *
 devm_platform_ioremap_resource(struct platform_device *pdev,
 			       unsigned int index);
