--- conflicted
+++ resolved
@@ -314,12 +314,11 @@
 int iio_convert_raw_to_processed(struct iio_channel *chan, int raw,
 	int *processed, unsigned int scale);
 
-<<<<<<< HEAD
 void iio_buffer_channel_enable(struct iio_buffer *buffer,
 	const struct iio_channel *chan);
 void iio_buffer_channel_disable(struct iio_buffer *buffer,
 	const struct iio_channel *chan);
-=======
+
 /**
  * iio_get_channel_ext_info_count() - get number of ext_info attributes
  *				      connected to the channel.
@@ -356,6 +355,5 @@
  */
 ssize_t iio_write_channel_ext_info(struct iio_channel *chan, const char *attr,
 				   const char *buf, size_t len);
->>>>>>> 125f1b10
 
 #endif