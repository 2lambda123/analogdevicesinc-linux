--- conflicted
+++ resolved
@@ -157,7 +157,6 @@
 /* HSV - next is	0x6002 */
 #define MEDIA_BUS_FMT_AHSV8888_1X32		0x6001
 
-<<<<<<< HEAD
 /* RGB: Xilinx Specific - next is        0x1103 */
 #define MEDIA_BUS_FMT_RBG101010_1X30		0x1100
 #define MEDIA_BUS_FMT_RBG121212_1X36		0x1101
@@ -173,7 +172,7 @@
 #define MEDIA_BUS_FMT_UYYVYY16_4X32		0x2106
 #define MEDIA_BUS_FMT_VUY16_1X48		0x2107
 #define MEDIA_BUS_FMT_UYVY16_2X32		0x2108
-=======
+
 /*
  * This format should be used when the same driver handles
  * both sides of the link and the bus format is a fixed
@@ -181,6 +180,5 @@
  * Width and height will be set to 0 for this format.
  */
 #define MEDIA_BUS_FMT_METADATA_FIXED		0x7001
->>>>>>> 8bb7eca9
 
 #endif /* __LINUX_MEDIA_BUS_FORMAT_H */