--- conflicted
+++ resolved
@@ -780,7 +780,6 @@
 __SYSCALL(__NR_rseq, sys_rseq)
 #define __NR_kexec_file_load 294
 __SYSCALL(__NR_kexec_file_load,     sys_kexec_file_load)
-<<<<<<< HEAD
 /* 295 through 402 are unassigned to sync up with generic numbers, don't use */
 #if __BITS_PER_LONG == 32
 #define __NR_clock_gettime64 403
@@ -825,9 +824,6 @@
 __SYSCALL(__NR_sched_rr_get_interval_time64, sys_sched_rr_get_interval)
 #endif
 
-#undef __NR_syscalls
-#define __NR_syscalls 424
-=======
 #define __NR_io_uring_setup 425
 __SYSCALL(__NR_io_uring_setup, sys_io_uring_setup)
 #define __NR_io_uring_enter 426
@@ -837,7 +833,6 @@
 
 #undef __NR_syscalls
 #define __NR_syscalls 428
->>>>>>> 21b4aa5d
 
 /*
  * 32 bit systems traditionally used different
