#include "symbol.h"
#include <errno.h>
#include <inttypes.h>
#include <limits.h>
#include <stdlib.h>
#include <string.h>
#include <stdio.h>
#include <unistd.h>
#include "map.h"
#include "thread.h"
#include "strlist.h"
#include "vdso.h"
#include "build-id.h"
#include <linux/string.h>

const char *map_type__name[MAP__NR_TYPES] = {
	[MAP__FUNCTION] = "Functions",
	[MAP__VARIABLE] = "Variables",
};

static inline int is_anon_memory(const char *filename)
{
	return !strcmp(filename, "//anon") ||
	       !strcmp(filename, "/dev/zero (deleted)") ||
	       !strcmp(filename, "/anon_hugepage (deleted)");
}

static inline int is_no_dso_memory(const char *filename)
{
	return !strncmp(filename, "[stack", 6) ||
	       !strcmp(filename, "[heap]");
}

void map__init(struct map *map, enum map_type type,
	       u64 start, u64 end, u64 pgoff, struct dso *dso)
{
	map->type     = type;
	map->start    = start;
	map->end      = end;
	map->pgoff    = pgoff;
	map->dso      = dso;
	map->map_ip   = map__map_ip;
	map->unmap_ip = map__unmap_ip;
	RB_CLEAR_NODE(&map->rb_node);
	map->groups   = NULL;
	map->referenced = false;
	map->erange_warned = false;
}

struct map *map__new(struct list_head *dsos__list, u64 start, u64 len,
		     u64 pgoff, u32 pid, u32 d_maj, u32 d_min, u64 ino,
		     u64 ino_gen, char *filename,
		     enum map_type type)
{
	struct map *map = malloc(sizeof(*map));

	if (map != NULL) {
		char newfilename[PATH_MAX];
		struct dso *dso;
		int anon, no_dso, vdso;

		anon = is_anon_memory(filename);
		vdso = is_vdso_map(filename);
		no_dso = is_no_dso_memory(filename);

		map->maj = d_maj;
		map->min = d_min;
		map->ino = ino;
		map->ino_generation = ino_gen;

		if (anon) {
			snprintf(newfilename, sizeof(newfilename), "/tmp/perf-%d.map", pid);
			filename = newfilename;
		}

		if (vdso) {
			pgoff = 0;
			dso = vdso__dso_findnew(dsos__list);
		} else
			dso = __dsos__findnew(dsos__list, filename);

		if (dso == NULL)
			goto out_delete;

		map__init(map, type, start, start + len, pgoff, dso);

		if (anon || no_dso) {
			map->map_ip = map->unmap_ip = identity__map_ip;

			/*
			 * Set memory without DSO as loaded. All map__find_*
			 * functions still return NULL, and we avoid the
			 * unnecessary map__load warning.
			 */
			if (no_dso)
				dso__set_loaded(dso, map->type);
		}
	}
	return map;
out_delete:
	free(map);
	return NULL;
}

/*
 * Constructor variant for modules (where we know from /proc/modules where
 * they are loaded) and for vmlinux, where only after we load all the
 * symbols we'll know where it starts and ends.
 */
struct map *map__new2(u64 start, struct dso *dso, enum map_type type)
{
	struct map *map = calloc(1, (sizeof(*map) +
				     (dso->kernel ? sizeof(struct kmap) : 0)));
	if (map != NULL) {
		/*
		 * ->end will be filled after we load all the symbols
		 */
		map__init(map, type, start, 0, 0, dso);
	}

	return map;
}

void map__delete(struct map *map)
{
	free(map);
}

void map__fixup_start(struct map *map)
{
	struct rb_root *symbols = &map->dso->symbols[map->type];
	struct rb_node *nd = rb_first(symbols);
	if (nd != NULL) {
		struct symbol *sym = rb_entry(nd, struct symbol, rb_node);
		map->start = sym->start;
	}
}

void map__fixup_end(struct map *map)
{
	struct rb_root *symbols = &map->dso->symbols[map->type];
	struct rb_node *nd = rb_last(symbols);
	if (nd != NULL) {
		struct symbol *sym = rb_entry(nd, struct symbol, rb_node);
		map->end = sym->end;
	}
}

#define DSO__DELETED "(deleted)"

int map__load(struct map *map, symbol_filter_t filter)
{
	const char *name = map->dso->long_name;
	int nr;

	if (dso__loaded(map->dso, map->type))
		return 0;

	nr = dso__load(map->dso, map, filter);
	if (nr < 0) {
		if (map->dso->has_build_id) {
			char sbuild_id[BUILD_ID_SIZE * 2 + 1];

			build_id__sprintf(map->dso->build_id,
					  sizeof(map->dso->build_id),
					  sbuild_id);
			pr_warning("%s with build id %s not found",
				   name, sbuild_id);
		} else
			pr_warning("Failed to open %s", name);

		pr_warning(", continuing without symbols\n");
		return -1;
	} else if (nr == 0) {
#ifdef HAVE_LIBELF_SUPPORT
		const size_t len = strlen(name);
		const size_t real_len = len - sizeof(DSO__DELETED);

		if (len > sizeof(DSO__DELETED) &&
		    strcmp(name + real_len + 1, DSO__DELETED) == 0) {
			pr_warning("%.*s was updated (is prelink enabled?). "
				"Restart the long running apps that use it!\n",
				   (int)real_len, name);
		} else {
			pr_warning("no symbols found in %s, maybe install "
				   "a debug package?\n", name);
		}
#endif
		return -1;
	}

	return 0;
}

struct symbol *map__find_symbol(struct map *map, u64 addr,
				symbol_filter_t filter)
{
	if (map__load(map, filter) < 0)
		return NULL;

	return dso__find_symbol(map->dso, map->type, addr);
}

struct symbol *map__find_symbol_by_name(struct map *map, const char *name,
					symbol_filter_t filter)
{
	if (map__load(map, filter) < 0)
		return NULL;

	if (!dso__sorted_by_name(map->dso, map->type))
		dso__sort_by_name(map->dso, map->type);

	return dso__find_symbol_by_name(map->dso, map->type, name);
}

struct map *map__clone(struct map *map)
{
	return memdup(map, sizeof(*map));
}

int map__overlap(struct map *l, struct map *r)
{
	if (l->start > r->start) {
		struct map *t = l;
		l = r;
		r = t;
	}

	if (l->end > r->start)
		return 1;

	return 0;
}

size_t map__fprintf(struct map *map, FILE *fp)
{
	return fprintf(fp, " %" PRIx64 "-%" PRIx64 " %" PRIx64 " %s\n",
		       map->start, map->end, map->pgoff, map->dso->name);
}

size_t map__fprintf_dsoname(struct map *map, FILE *fp)
{
	const char *dsoname = "[unknown]";

	if (map && map->dso && (map->dso->name || map->dso->long_name)) {
		if (symbol_conf.show_kernel_path && map->dso->long_name)
			dsoname = map->dso->long_name;
		else if (map->dso->name)
			dsoname = map->dso->name;
	}

	return fprintf(fp, "%s", dsoname);
}

/**
 * map__rip_2objdump - convert symbol start address to objdump address.
 * @map: memory map
 * @rip: symbol start address
 *
 * objdump wants/reports absolute IPs for ET_EXEC, and RIPs for ET_DYN.
 * map->dso->adjust_symbols==1 for ET_EXEC-like cases except ET_REL which is
 * relative to section start.
<<<<<<< HEAD
=======
 *
 * Return: Address suitable for passing to "objdump --start-address="
>>>>>>> d8ec26d7
 */
u64 map__rip_2objdump(struct map *map, u64 rip)
{
	if (!map->dso->adjust_symbols)
		return rip;

	if (map->dso->rel)
		return rip - map->pgoff;

	return map->unmap_ip(map, rip);
<<<<<<< HEAD
=======
}

/**
 * map__objdump_2mem - convert objdump address to a memory address.
 * @map: memory map
 * @ip: objdump address
 *
 * Closely related to map__rip_2objdump(), this function takes an address from
 * objdump and converts it to a memory address.  Note this assumes that @map
 * contains the address.  To be sure the result is valid, check it forwards
 * e.g. map__rip_2objdump(map->map_ip(map, map__objdump_2mem(map, ip))) == ip
 *
 * Return: Memory address.
 */
u64 map__objdump_2mem(struct map *map, u64 ip)
{
	if (!map->dso->adjust_symbols)
		return map->unmap_ip(map, ip);

	if (map->dso->rel)
		return map->unmap_ip(map, ip + map->pgoff);

	return ip;
>>>>>>> d8ec26d7
}

void map_groups__init(struct map_groups *mg)
{
	int i;
	for (i = 0; i < MAP__NR_TYPES; ++i) {
		mg->maps[i] = RB_ROOT;
		INIT_LIST_HEAD(&mg->removed_maps[i]);
	}
	mg->machine = NULL;
}

static void maps__delete(struct rb_root *maps)
{
	struct rb_node *next = rb_first(maps);

	while (next) {
		struct map *pos = rb_entry(next, struct map, rb_node);

		next = rb_next(&pos->rb_node);
		rb_erase(&pos->rb_node, maps);
		map__delete(pos);
	}
}

static void maps__delete_removed(struct list_head *maps)
{
	struct map *pos, *n;

	list_for_each_entry_safe(pos, n, maps, node) {
		list_del(&pos->node);
		map__delete(pos);
	}
}

void map_groups__exit(struct map_groups *mg)
{
	int i;

	for (i = 0; i < MAP__NR_TYPES; ++i) {
		maps__delete(&mg->maps[i]);
		maps__delete_removed(&mg->removed_maps[i]);
	}
}

void map_groups__flush(struct map_groups *mg)
{
	int type;

	for (type = 0; type < MAP__NR_TYPES; type++) {
		struct rb_root *root = &mg->maps[type];
		struct rb_node *next = rb_first(root);

		while (next) {
			struct map *pos = rb_entry(next, struct map, rb_node);
			next = rb_next(&pos->rb_node);
			rb_erase(&pos->rb_node, root);
			/*
			 * We may have references to this map, for
			 * instance in some hist_entry instances, so
			 * just move them to a separate list.
			 */
			list_add_tail(&pos->node, &mg->removed_maps[pos->type]);
		}
	}
}

struct symbol *map_groups__find_symbol(struct map_groups *mg,
				       enum map_type type, u64 addr,
				       struct map **mapp,
				       symbol_filter_t filter)
{
	struct map *map = map_groups__find(mg, type, addr);

	if (map != NULL) {
		if (mapp != NULL)
			*mapp = map;
		return map__find_symbol(map, map->map_ip(map, addr), filter);
	}

	return NULL;
}

struct symbol *map_groups__find_symbol_by_name(struct map_groups *mg,
					       enum map_type type,
					       const char *name,
					       struct map **mapp,
					       symbol_filter_t filter)
{
	struct rb_node *nd;

	for (nd = rb_first(&mg->maps[type]); nd; nd = rb_next(nd)) {
		struct map *pos = rb_entry(nd, struct map, rb_node);
		struct symbol *sym = map__find_symbol_by_name(pos, name, filter);

		if (sym == NULL)
			continue;
		if (mapp != NULL)
			*mapp = pos;
		return sym;
	}

	return NULL;
}

int map_groups__find_ams(struct addr_map_symbol *ams, symbol_filter_t filter)
{
	if (ams->addr < ams->map->start || ams->addr > ams->map->end) {
		if (ams->map->groups == NULL)
			return -1;
		ams->map = map_groups__find(ams->map->groups, ams->map->type,
					    ams->addr);
		if (ams->map == NULL)
			return -1;
	}

	ams->al_addr = ams->map->map_ip(ams->map, ams->addr);
	ams->sym = map__find_symbol(ams->map, ams->al_addr, filter);

	return ams->sym ? 0 : -1;
}

size_t __map_groups__fprintf_maps(struct map_groups *mg,
				  enum map_type type, int verbose, FILE *fp)
{
	size_t printed = fprintf(fp, "%s:\n", map_type__name[type]);
	struct rb_node *nd;

	for (nd = rb_first(&mg->maps[type]); nd; nd = rb_next(nd)) {
		struct map *pos = rb_entry(nd, struct map, rb_node);
		printed += fprintf(fp, "Map:");
		printed += map__fprintf(pos, fp);
		if (verbose > 2) {
			printed += dso__fprintf(pos->dso, type, fp);
			printed += fprintf(fp, "--\n");
		}
	}

	return printed;
}

size_t map_groups__fprintf_maps(struct map_groups *mg, int verbose, FILE *fp)
{
	size_t printed = 0, i;
	for (i = 0; i < MAP__NR_TYPES; ++i)
		printed += __map_groups__fprintf_maps(mg, i, verbose, fp);
	return printed;
}

static size_t __map_groups__fprintf_removed_maps(struct map_groups *mg,
						 enum map_type type,
						 int verbose, FILE *fp)
{
	struct map *pos;
	size_t printed = 0;

	list_for_each_entry(pos, &mg->removed_maps[type], node) {
		printed += fprintf(fp, "Map:");
		printed += map__fprintf(pos, fp);
		if (verbose > 1) {
			printed += dso__fprintf(pos->dso, type, fp);
			printed += fprintf(fp, "--\n");
		}
	}
	return printed;
}

static size_t map_groups__fprintf_removed_maps(struct map_groups *mg,
					       int verbose, FILE *fp)
{
	size_t printed = 0, i;
	for (i = 0; i < MAP__NR_TYPES; ++i)
		printed += __map_groups__fprintf_removed_maps(mg, i, verbose, fp);
	return printed;
}

size_t map_groups__fprintf(struct map_groups *mg, int verbose, FILE *fp)
{
	size_t printed = map_groups__fprintf_maps(mg, verbose, fp);
	printed += fprintf(fp, "Removed maps:\n");
	return printed + map_groups__fprintf_removed_maps(mg, verbose, fp);
}

int map_groups__fixup_overlappings(struct map_groups *mg, struct map *map,
				   int verbose, FILE *fp)
{
	struct rb_root *root = &mg->maps[map->type];
	struct rb_node *next = rb_first(root);
	int err = 0;

	while (next) {
		struct map *pos = rb_entry(next, struct map, rb_node);
		next = rb_next(&pos->rb_node);

		if (!map__overlap(pos, map))
			continue;

		if (verbose >= 2) {
			fputs("overlapping maps:\n", fp);
			map__fprintf(map, fp);
			map__fprintf(pos, fp);
		}

		rb_erase(&pos->rb_node, root);
		/*
		 * Now check if we need to create new maps for areas not
		 * overlapped by the new map:
		 */
		if (map->start > pos->start) {
			struct map *before = map__clone(pos);

			if (before == NULL) {
				err = -ENOMEM;
				goto move_map;
			}

			before->end = map->start - 1;
			map_groups__insert(mg, before);
			if (verbose >= 2)
				map__fprintf(before, fp);
		}

		if (map->end < pos->end) {
			struct map *after = map__clone(pos);

			if (after == NULL) {
				err = -ENOMEM;
				goto move_map;
			}

			after->start = map->end + 1;
			map_groups__insert(mg, after);
			if (verbose >= 2)
				map__fprintf(after, fp);
		}
move_map:
		/*
		 * If we have references, just move them to a separate list.
		 */
		if (pos->referenced)
			list_add_tail(&pos->node, &mg->removed_maps[map->type]);
		else
			map__delete(pos);

		if (err)
			return err;
	}

	return 0;
}

/*
 * XXX This should not really _copy_ te maps, but refcount them.
 */
int map_groups__clone(struct map_groups *mg,
		      struct map_groups *parent, enum map_type type)
{
	struct rb_node *nd;
	for (nd = rb_first(&parent->maps[type]); nd; nd = rb_next(nd)) {
		struct map *map = rb_entry(nd, struct map, rb_node);
		struct map *new = map__clone(map);
		if (new == NULL)
			return -ENOMEM;
		map_groups__insert(mg, new);
	}
	return 0;
}

void maps__insert(struct rb_root *maps, struct map *map)
{
	struct rb_node **p = &maps->rb_node;
	struct rb_node *parent = NULL;
	const u64 ip = map->start;
	struct map *m;

	while (*p != NULL) {
		parent = *p;
		m = rb_entry(parent, struct map, rb_node);
		if (ip < m->start)
			p = &(*p)->rb_left;
		else
			p = &(*p)->rb_right;
	}

	rb_link_node(&map->rb_node, parent, p);
	rb_insert_color(&map->rb_node, maps);
}

void maps__remove(struct rb_root *maps, struct map *map)
{
	rb_erase(&map->rb_node, maps);
}

struct map *maps__find(struct rb_root *maps, u64 ip)
{
	struct rb_node **p = &maps->rb_node;
	struct rb_node *parent = NULL;
	struct map *m;

	while (*p != NULL) {
		parent = *p;
		m = rb_entry(parent, struct map, rb_node);
		if (ip < m->start)
			p = &(*p)->rb_left;
		else if (ip > m->end)
			p = &(*p)->rb_right;
		else
			return m;
	}

	return NULL;
}

struct map *maps__first(struct rb_root *maps)
{
	struct rb_node *first = rb_first(maps);

	if (first)
		return rb_entry(first, struct map, rb_node);
	return NULL;
}

struct map *maps__next(struct map *map)
{
	struct rb_node *next = rb_next(&map->rb_node);

	if (next)
		return rb_entry(next, struct map, rb_node);
	return NULL;
}<|MERGE_RESOLUTION|>--- conflicted
+++ resolved
@@ -260,11 +260,8 @@
  * objdump wants/reports absolute IPs for ET_EXEC, and RIPs for ET_DYN.
  * map->dso->adjust_symbols==1 for ET_EXEC-like cases except ET_REL which is
  * relative to section start.
-<<<<<<< HEAD
-=======
  *
  * Return: Address suitable for passing to "objdump --start-address="
->>>>>>> d8ec26d7
  */
 u64 map__rip_2objdump(struct map *map, u64 rip)
 {
@@ -275,8 +272,6 @@
 		return rip - map->pgoff;
 
 	return map->unmap_ip(map, rip);
-<<<<<<< HEAD
-=======
 }
 
 /**
@@ -300,7 +295,6 @@
 		return map->unmap_ip(map, ip + map->pgoff);
 
 	return ip;
->>>>>>> d8ec26d7
 }
 
 void map_groups__init(struct map_groups *mg)
