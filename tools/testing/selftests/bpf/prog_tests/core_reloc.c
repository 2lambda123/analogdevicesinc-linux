// SPDX-License-Identifier: GPL-2.0
#include <test_progs.h>
#include "progs/core_reloc_types.h"
#include "bpf_testmod/bpf_testmod.h"
#include <sys/mman.h>
#include <sys/syscall.h>
#include <bpf/btf.h>

static int duration = 0;

#define STRUCT_TO_CHAR_PTR(struct_name) (const char *)&(struct struct_name)

#define MODULES_CASE(name, pg_name, tp_name) {				\
	.case_name = name,						\
	.bpf_obj_file = "test_core_reloc_module.o",			\
	.btf_src_file = NULL, /* find in kernel module BTFs */		\
	.input = "",							\
	.input_len = 0,							\
	.output = STRUCT_TO_CHAR_PTR(core_reloc_module_output) {	\
		.read_ctx_sz = sizeof(struct bpf_testmod_test_read_ctx),\
		.read_ctx_exists = true,				\
		.buf_exists = true,					\
		.len_exists = true,					\
		.off_exists = true,					\
		.len = 123,						\
		.off = 0,						\
		.comm = "test_progs",					\
		.comm_len = sizeof("test_progs"),			\
	},								\
	.output_len = sizeof(struct core_reloc_module_output),		\
	.prog_name = pg_name,						\
	.raw_tp_name = tp_name,						\
	.trigger = __trigger_module_test_read,				\
	.needs_testmod = true,						\
}

#define FLAVORS_DATA(struct_name) STRUCT_TO_CHAR_PTR(struct_name) {	\
	.a = 42,							\
	.b = 0xc001,							\
	.c = 0xbeef,							\
}

#define FLAVORS_CASE_COMMON(name)					\
	.case_name = #name,						\
	.bpf_obj_file = "test_core_reloc_flavors.o",			\
	.btf_src_file = "btf__core_reloc_" #name ".o",			\
	.raw_tp_name = "sys_enter",					\
	.prog_name = "test_core_flavors"				\

#define FLAVORS_CASE(name) {						\
	FLAVORS_CASE_COMMON(name),					\
	.input = FLAVORS_DATA(core_reloc_##name),			\
	.input_len = sizeof(struct core_reloc_##name),			\
	.output = FLAVORS_DATA(core_reloc_flavors),			\
	.output_len = sizeof(struct core_reloc_flavors),		\
}

#define FLAVORS_ERR_CASE(name) {					\
	FLAVORS_CASE_COMMON(name),					\
	.fails = true,							\
}

#define NESTING_DATA(struct_name) STRUCT_TO_CHAR_PTR(struct_name) {	\
	.a = { .a = { .a = 42 } },					\
	.b = { .b = { .b = 0xc001 } },					\
}

#define NESTING_CASE_COMMON(name)					\
	.case_name = #name,						\
	.bpf_obj_file = "test_core_reloc_nesting.o",			\
	.btf_src_file = "btf__core_reloc_" #name ".o",			\
	.raw_tp_name = "sys_enter",					\
	.prog_name = "test_core_nesting"				\

#define NESTING_CASE(name) {						\
	NESTING_CASE_COMMON(name),					\
	.input = NESTING_DATA(core_reloc_##name),			\
	.input_len = sizeof(struct core_reloc_##name),			\
	.output = NESTING_DATA(core_reloc_nesting),			\
	.output_len = sizeof(struct core_reloc_nesting)			\
}

#define NESTING_ERR_CASE(name) {					\
	NESTING_CASE_COMMON(name),					\
	.fails = true,							\
}

#define ARRAYS_DATA(struct_name) STRUCT_TO_CHAR_PTR(struct_name) {	\
	.a = { [2] = 1 },						\
	.b = { [1] = { [2] = { [3] = 2 } } },				\
	.c = { [1] = { .c =  3 } },					\
	.d = { [0] = { [0] = { .d = 4 } } },				\
}

#define ARRAYS_CASE_COMMON(name)					\
	.case_name = #name,						\
	.bpf_obj_file = "test_core_reloc_arrays.o",			\
	.btf_src_file = "btf__core_reloc_" #name ".o",			\
	.raw_tp_name = "sys_enter",					\
	.prog_name = "test_core_arrays"					\

#define ARRAYS_CASE(name) {						\
	ARRAYS_CASE_COMMON(name),					\
	.input = ARRAYS_DATA(core_reloc_##name),			\
	.input_len = sizeof(struct core_reloc_##name),			\
	.output = STRUCT_TO_CHAR_PTR(core_reloc_arrays_output) {	\
		.a2   = 1,						\
		.b123 = 2,						\
		.c1c  = 3,						\
		.d00d = 4,						\
		.f10c = 0,						\
	},								\
	.output_len = sizeof(struct core_reloc_arrays_output)		\
}

#define ARRAYS_ERR_CASE(name) {						\
	ARRAYS_CASE_COMMON(name),					\
	.fails = true,							\
}

#define PRIMITIVES_DATA(struct_name) STRUCT_TO_CHAR_PTR(struct_name) {	\
	.a = 1,								\
	.b = 2,								\
	.c = 3,								\
	.d = (void *)4,							\
	.f = (void *)5,							\
}

#define PRIMITIVES_CASE_COMMON(name)					\
	.case_name = #name,						\
	.bpf_obj_file = "test_core_reloc_primitives.o",			\
	.btf_src_file = "btf__core_reloc_" #name ".o",			\
	.raw_tp_name = "sys_enter",					\
	.prog_name = "test_core_primitives"				\

#define PRIMITIVES_CASE(name) {						\
	PRIMITIVES_CASE_COMMON(name),					\
	.input = PRIMITIVES_DATA(core_reloc_##name),			\
	.input_len = sizeof(struct core_reloc_##name),			\
	.output = PRIMITIVES_DATA(core_reloc_primitives),		\
	.output_len = sizeof(struct core_reloc_primitives),		\
}

#define PRIMITIVES_ERR_CASE(name) {					\
	PRIMITIVES_CASE_COMMON(name),					\
	.fails = true,							\
}

#define MODS_CASE(name) {						\
	.case_name = #name,						\
	.bpf_obj_file = "test_core_reloc_mods.o",			\
	.btf_src_file = "btf__core_reloc_" #name ".o",			\
	.input = STRUCT_TO_CHAR_PTR(core_reloc_##name) {		\
		.a = 1,							\
		.b = 2,							\
		.c = (void *)3,						\
		.d = (void *)4,						\
		.e = { [2] = 5 },					\
		.f = { [1] = 6 },					\
		.g = { .x = 7 },					\
		.h = { .y = 8 },					\
	},								\
	.input_len = sizeof(struct core_reloc_##name),			\
	.output = STRUCT_TO_CHAR_PTR(core_reloc_mods_output) {		\
		.a = 1, .b = 2, .c = 3, .d = 4,				\
		.e = 5, .f = 6, .g = 7, .h = 8,				\
	},								\
	.output_len = sizeof(struct core_reloc_mods_output),		\
	.raw_tp_name = "sys_enter",					\
	.prog_name = "test_core_mods",					\
}

#define PTR_AS_ARR_CASE(name) {						\
	.case_name = #name,						\
	.bpf_obj_file = "test_core_reloc_ptr_as_arr.o",			\
	.btf_src_file = "btf__core_reloc_" #name ".o",			\
	.input = (const char *)&(struct core_reloc_##name []){		\
		{ .a = 1 },						\
		{ .a = 2 },						\
		{ .a = 3 },						\
	},								\
	.input_len = 3 * sizeof(struct core_reloc_##name),		\
	.output = STRUCT_TO_CHAR_PTR(core_reloc_ptr_as_arr) {		\
		.a = 3,							\
	},								\
	.output_len = sizeof(struct core_reloc_ptr_as_arr),		\
	.raw_tp_name = "sys_enter",					\
	.prog_name = "test_core_ptr_as_arr",				\
}

#define INTS_DATA(struct_name) STRUCT_TO_CHAR_PTR(struct_name) {	\
	.u8_field = 1,							\
	.s8_field = 2,							\
	.u16_field = 3,							\
	.s16_field = 4,							\
	.u32_field = 5,							\
	.s32_field = 6,							\
	.u64_field = 7,							\
	.s64_field = 8,							\
}

#define INTS_CASE_COMMON(name)						\
	.case_name = #name,						\
	.bpf_obj_file = "test_core_reloc_ints.o",			\
	.btf_src_file = "btf__core_reloc_" #name ".o",			\
	.raw_tp_name = "sys_enter",					\
	.prog_name = "test_core_ints"

#define INTS_CASE(name) {						\
	INTS_CASE_COMMON(name),						\
	.input = INTS_DATA(core_reloc_##name),				\
	.input_len = sizeof(struct core_reloc_##name),			\
	.output = INTS_DATA(core_reloc_ints),				\
	.output_len = sizeof(struct core_reloc_ints),			\
}

#define INTS_ERR_CASE(name) {						\
	INTS_CASE_COMMON(name),						\
	.fails = true,							\
}

#define FIELD_EXISTS_CASE_COMMON(name)					\
	.case_name = #name,						\
	.bpf_obj_file = "test_core_reloc_existence.o",			\
	.btf_src_file = "btf__core_reloc_" #name ".o",			\
	.raw_tp_name = "sys_enter",					\
	.prog_name = "test_core_existence"

#define BITFIELDS_CASE_COMMON(objfile, test_name_prefix,  name)		\
	.case_name = test_name_prefix#name,				\
	.bpf_obj_file = objfile,					\
	.btf_src_file = "btf__core_reloc_" #name ".o"

#define BITFIELDS_CASE(name, ...) {					\
	BITFIELDS_CASE_COMMON("test_core_reloc_bitfields_probed.o",	\
			      "probed:", name),				\
	.input = STRUCT_TO_CHAR_PTR(core_reloc_##name) __VA_ARGS__,	\
	.input_len = sizeof(struct core_reloc_##name),			\
	.output = STRUCT_TO_CHAR_PTR(core_reloc_bitfields_output)	\
		__VA_ARGS__,						\
	.output_len = sizeof(struct core_reloc_bitfields_output),	\
	.raw_tp_name = "sys_enter",					\
	.prog_name = "test_core_bitfields",				\
}, {									\
	BITFIELDS_CASE_COMMON("test_core_reloc_bitfields_direct.o",	\
			      "direct:", name),				\
	.input = STRUCT_TO_CHAR_PTR(core_reloc_##name) __VA_ARGS__,	\
	.input_len = sizeof(struct core_reloc_##name),			\
	.output = STRUCT_TO_CHAR_PTR(core_reloc_bitfields_output)	\
		__VA_ARGS__,						\
	.output_len = sizeof(struct core_reloc_bitfields_output),	\
	.prog_name = "test_core_bitfields_direct",			\
}


#define BITFIELDS_ERR_CASE(name) {					\
	BITFIELDS_CASE_COMMON("test_core_reloc_bitfields_probed.o",	\
			      "probed:", name),				\
	.fails = true,							\
	.raw_tp_name = "sys_enter",					\
	.prog_name = "test_core_bitfields",				\
}, {									\
	BITFIELDS_CASE_COMMON("test_core_reloc_bitfields_direct.o",	\
			      "direct:", name),				\
	.fails = true,							\
	.prog_name = "test_core_bitfields_direct",			\
}

#define SIZE_CASE_COMMON(name)						\
	.case_name = #name,						\
	.bpf_obj_file = "test_core_reloc_size.o",			\
<<<<<<< HEAD
	.btf_src_file = "btf__core_reloc_" #name ".o"
=======
	.btf_src_file = "btf__core_reloc_" #name ".o",			\
	.raw_tp_name = "sys_enter",					\
	.prog_name = "test_core_size"
>>>>>>> 754e0b0e

#define SIZE_OUTPUT_DATA(type)						\
	STRUCT_TO_CHAR_PTR(core_reloc_size_output) {			\
		.int_sz = sizeof(((type *)0)->int_field),		\
		.struct_sz = sizeof(((type *)0)->struct_field),		\
		.union_sz = sizeof(((type *)0)->union_field),		\
		.arr_sz = sizeof(((type *)0)->arr_field),		\
		.arr_elem_sz = sizeof(((type *)0)->arr_field[0]),	\
		.ptr_sz = 8, /* always 8-byte pointer for BPF */	\
		.enum_sz = sizeof(((type *)0)->enum_field),		\
		.float_sz = sizeof(((type *)0)->float_field),		\
	}

#define SIZE_CASE(name) {						\
	SIZE_CASE_COMMON(name),						\
	.input_len = 0,							\
	.output = SIZE_OUTPUT_DATA(struct core_reloc_##name),		\
	.output_len = sizeof(struct core_reloc_size_output),		\
}

#define SIZE_ERR_CASE(name) {						\
	SIZE_CASE_COMMON(name),						\
	.fails = true,							\
}

#define TYPE_BASED_CASE_COMMON(name)					\
	.case_name = #name,						\
	.bpf_obj_file = "test_core_reloc_type_based.o",			\
	.btf_src_file = "btf__core_reloc_" #name ".o",			\
	.raw_tp_name = "sys_enter",					\
	.prog_name = "test_core_type_based"

#define TYPE_BASED_CASE(name, ...) {					\
	TYPE_BASED_CASE_COMMON(name),					\
	.output = STRUCT_TO_CHAR_PTR(core_reloc_type_based_output)	\
			__VA_ARGS__,					\
	.output_len = sizeof(struct core_reloc_type_based_output),	\
}

#define TYPE_BASED_ERR_CASE(name) {					\
	TYPE_BASED_CASE_COMMON(name),					\
	.fails = true,							\
}

#define TYPE_ID_CASE_COMMON(name)					\
	.case_name = #name,						\
	.bpf_obj_file = "test_core_reloc_type_id.o",			\
	.btf_src_file = "btf__core_reloc_" #name ".o",			\
	.raw_tp_name = "sys_enter",					\
	.prog_name = "test_core_type_id"

#define TYPE_ID_CASE(name, setup_fn) {					\
	TYPE_ID_CASE_COMMON(name),					\
	.output = STRUCT_TO_CHAR_PTR(core_reloc_type_id_output) {},	\
	.output_len = sizeof(struct core_reloc_type_id_output),		\
	.setup = setup_fn,						\
}

#define TYPE_ID_ERR_CASE(name) {					\
	TYPE_ID_CASE_COMMON(name),					\
	.fails = true,							\
}

#define ENUMVAL_CASE_COMMON(name)					\
	.case_name = #name,						\
	.bpf_obj_file = "test_core_reloc_enumval.o",			\
	.btf_src_file = "btf__core_reloc_" #name ".o",			\
	.raw_tp_name = "sys_enter",					\
	.prog_name = "test_core_enumval"

#define ENUMVAL_CASE(name, ...) {					\
	ENUMVAL_CASE_COMMON(name),					\
	.output = STRUCT_TO_CHAR_PTR(core_reloc_enumval_output)		\
			__VA_ARGS__,					\
	.output_len = sizeof(struct core_reloc_enumval_output),		\
}

#define ENUMVAL_ERR_CASE(name) {					\
	ENUMVAL_CASE_COMMON(name),					\
	.fails = true,							\
}

struct core_reloc_test_case;

typedef int (*setup_test_fn)(struct core_reloc_test_case *test);
typedef int (*trigger_test_fn)(const struct core_reloc_test_case *test);

struct core_reloc_test_case {
	const char *case_name;
	const char *bpf_obj_file;
	const char *btf_src_file;
	const char *input;
	int input_len;
	const char *output;
	int output_len;
	bool fails;
	bool needs_testmod;
	bool relaxed_core_relocs;
	const char *prog_name;
	const char *raw_tp_name;
	setup_test_fn setup;
	trigger_test_fn trigger;
};

static int find_btf_type(const struct btf *btf, const char *name, __u32 kind)
{
	int id;

	id = btf__find_by_name_kind(btf, name, kind);
	if (CHECK(id <= 0, "find_type_id", "failed to find '%s', kind %d: %d\n", name, kind, id))
		return -1;

	return id;
}

static int setup_type_id_case_local(struct core_reloc_test_case *test)
{
	struct core_reloc_type_id_output *exp = (void *)test->output;
	struct btf *local_btf = btf__parse(test->bpf_obj_file, NULL);
	struct btf *targ_btf = btf__parse(test->btf_src_file, NULL);
	const struct btf_type *t;
	const char *name;
	int i;

	if (!ASSERT_OK_PTR(local_btf, "local_btf") || !ASSERT_OK_PTR(targ_btf, "targ_btf")) {
		btf__free(local_btf);
		btf__free(targ_btf);
		return -EINVAL;
	}

	exp->local_anon_struct = -1;
	exp->local_anon_union = -1;
	exp->local_anon_enum = -1;
	exp->local_anon_func_proto_ptr = -1;
	exp->local_anon_void_ptr = -1;
	exp->local_anon_arr = -1;

	for (i = 1; i < btf__type_cnt(local_btf); i++)
	{
		t = btf__type_by_id(local_btf, i);
		/* we are interested only in anonymous types */
		if (t->name_off)
			continue;

		if (btf_is_struct(t) && btf_vlen(t) &&
		    (name = btf__name_by_offset(local_btf, btf_members(t)[0].name_off)) &&
		    strcmp(name, "marker_field") == 0) {
			exp->local_anon_struct = i;
		} else if (btf_is_union(t) && btf_vlen(t) &&
			 (name = btf__name_by_offset(local_btf, btf_members(t)[0].name_off)) &&
			 strcmp(name, "marker_field") == 0) {
			exp->local_anon_union = i;
		} else if (btf_is_enum(t) && btf_vlen(t) &&
			 (name = btf__name_by_offset(local_btf, btf_enum(t)[0].name_off)) &&
			 strcmp(name, "MARKER_ENUM_VAL") == 0) {
			exp->local_anon_enum = i;
		} else if (btf_is_ptr(t) && (t = btf__type_by_id(local_btf, t->type))) {
			if (btf_is_func_proto(t) && (t = btf__type_by_id(local_btf, t->type)) &&
			    btf_is_int(t) && (name = btf__name_by_offset(local_btf, t->name_off)) &&
			    strcmp(name, "_Bool") == 0) {
				/* ptr -> func_proto -> _Bool */
				exp->local_anon_func_proto_ptr = i;
			} else if (btf_is_void(t)) {
				/* ptr -> void */
				exp->local_anon_void_ptr = i;
			}
		} else if (btf_is_array(t) && (t = btf__type_by_id(local_btf, btf_array(t)->type)) &&
			   btf_is_int(t) && (name = btf__name_by_offset(local_btf, t->name_off)) &&
			   strcmp(name, "_Bool") == 0) {
			/* _Bool[] */
			exp->local_anon_arr = i;
		}
	}

	exp->local_struct = find_btf_type(local_btf, "a_struct", BTF_KIND_STRUCT);
	exp->local_union = find_btf_type(local_btf, "a_union", BTF_KIND_UNION);
	exp->local_enum = find_btf_type(local_btf, "an_enum", BTF_KIND_ENUM);
	exp->local_int = find_btf_type(local_btf, "int", BTF_KIND_INT);
	exp->local_struct_typedef = find_btf_type(local_btf, "named_struct_typedef", BTF_KIND_TYPEDEF);
	exp->local_func_proto_typedef = find_btf_type(local_btf, "func_proto_typedef", BTF_KIND_TYPEDEF);
	exp->local_arr_typedef = find_btf_type(local_btf, "arr_typedef", BTF_KIND_TYPEDEF);

	btf__free(local_btf);
	btf__free(targ_btf);
	return 0;
}

static int setup_type_id_case_success(struct core_reloc_test_case *test) {
	struct core_reloc_type_id_output *exp = (void *)test->output;
	struct btf *targ_btf;
	int err;

	err = setup_type_id_case_local(test);
	if (err)
		return err;

	targ_btf = btf__parse(test->btf_src_file, NULL);

	exp->targ_struct = find_btf_type(targ_btf, "a_struct", BTF_KIND_STRUCT);
	exp->targ_union = find_btf_type(targ_btf, "a_union", BTF_KIND_UNION);
	exp->targ_enum = find_btf_type(targ_btf, "an_enum", BTF_KIND_ENUM);
	exp->targ_int = find_btf_type(targ_btf, "int", BTF_KIND_INT);
	exp->targ_struct_typedef = find_btf_type(targ_btf, "named_struct_typedef", BTF_KIND_TYPEDEF);
	exp->targ_func_proto_typedef = find_btf_type(targ_btf, "func_proto_typedef", BTF_KIND_TYPEDEF);
	exp->targ_arr_typedef = find_btf_type(targ_btf, "arr_typedef", BTF_KIND_TYPEDEF);

	btf__free(targ_btf);
	return 0;
}

static int setup_type_id_case_failure(struct core_reloc_test_case *test)
{
	struct core_reloc_type_id_output *exp = (void *)test->output;
	int err;

	err = setup_type_id_case_local(test);
	if (err)
		return err;

	exp->targ_struct = 0;
	exp->targ_union = 0;
	exp->targ_enum = 0;
	exp->targ_int = 0;
	exp->targ_struct_typedef = 0;
	exp->targ_func_proto_typedef = 0;
	exp->targ_arr_typedef = 0;

	return 0;
}

static int __trigger_module_test_read(const struct core_reloc_test_case *test)
{
	struct core_reloc_module_output *exp = (void *)test->output;

	trigger_module_test_read(exp->len);
	return 0;
}


static struct core_reloc_test_case test_cases[] = {
	/* validate we can find kernel image and use its BTF for relocs */
	{
		.case_name = "kernel",
		.bpf_obj_file = "test_core_reloc_kernel.o",
		.btf_src_file = NULL, /* load from /lib/modules/$(uname -r) */
		.input = "",
		.input_len = 0,
		.output = STRUCT_TO_CHAR_PTR(core_reloc_kernel_output) {
			.valid = { 1, 1, 1, 1, 1, 1, 1, 1, 1, 1, },
			.comm = "test_progs",
			.comm_len = sizeof("test_progs"),
		},
		.output_len = sizeof(struct core_reloc_kernel_output),
		.raw_tp_name = "sys_enter",
		.prog_name = "test_core_kernel",
	},

	/* validate we can find kernel module BTF types for relocs/attach */
	MODULES_CASE("module_probed", "test_core_module_probed", "bpf_testmod_test_read"),
	MODULES_CASE("module_direct", "test_core_module_direct", NULL),

	/* validate BPF program can use multiple flavors to match against
	 * single target BTF type
	 */
	FLAVORS_CASE(flavors),

	FLAVORS_ERR_CASE(flavors__err_wrong_name),

	/* various struct/enum nesting and resolution scenarios */
	NESTING_CASE(nesting),
	NESTING_CASE(nesting___anon_embed),
	NESTING_CASE(nesting___struct_union_mixup),
	NESTING_CASE(nesting___extra_nesting),
	NESTING_CASE(nesting___dup_compat_types),

	NESTING_ERR_CASE(nesting___err_missing_field),
	NESTING_ERR_CASE(nesting___err_array_field),
	NESTING_ERR_CASE(nesting___err_missing_container),
	NESTING_ERR_CASE(nesting___err_nonstruct_container),
	NESTING_ERR_CASE(nesting___err_array_container),
	NESTING_ERR_CASE(nesting___err_dup_incompat_types),
	NESTING_ERR_CASE(nesting___err_partial_match_dups),
	NESTING_ERR_CASE(nesting___err_too_deep),

	/* various array access relocation scenarios */
	ARRAYS_CASE(arrays),
	ARRAYS_CASE(arrays___diff_arr_dim),
	ARRAYS_CASE(arrays___diff_arr_val_sz),
	ARRAYS_CASE(arrays___equiv_zero_sz_arr),
	ARRAYS_CASE(arrays___fixed_arr),

	ARRAYS_ERR_CASE(arrays___err_too_small),
	ARRAYS_ERR_CASE(arrays___err_too_shallow),
	ARRAYS_ERR_CASE(arrays___err_non_array),
	ARRAYS_ERR_CASE(arrays___err_wrong_val_type),
	ARRAYS_ERR_CASE(arrays___err_bad_zero_sz_arr),

	/* enum/ptr/int handling scenarios */
	PRIMITIVES_CASE(primitives),
	PRIMITIVES_CASE(primitives___diff_enum_def),
	PRIMITIVES_CASE(primitives___diff_func_proto),
	PRIMITIVES_CASE(primitives___diff_ptr_type),

	PRIMITIVES_ERR_CASE(primitives___err_non_enum),
	PRIMITIVES_ERR_CASE(primitives___err_non_int),
	PRIMITIVES_ERR_CASE(primitives___err_non_ptr),

	/* const/volatile/restrict and typedefs scenarios */
	MODS_CASE(mods),
	MODS_CASE(mods___mod_swap),
	MODS_CASE(mods___typedefs),

	/* handling "ptr is an array" semantics */
	PTR_AS_ARR_CASE(ptr_as_arr),
	PTR_AS_ARR_CASE(ptr_as_arr___diff_sz),

	/* int signedness/sizing/bitfield handling */
	INTS_CASE(ints),
	INTS_CASE(ints___bool),
	INTS_CASE(ints___reverse_sign),

	/* validate edge cases of capturing relocations */
	{
		.case_name = "misc",
		.bpf_obj_file = "test_core_reloc_misc.o",
		.btf_src_file = "btf__core_reloc_misc.o",
		.input = (const char *)&(struct core_reloc_misc_extensible[]){
			{ .a = 1 },
			{ .a = 2 }, /* not read */
			{ .a = 3 },
		},
		.input_len = 4 * sizeof(int),
		.output = STRUCT_TO_CHAR_PTR(core_reloc_misc_output) {
			.a = 1,
			.b = 1,
			.c = 0, /* BUG in clang, should be 3 */
		},
		.output_len = sizeof(struct core_reloc_misc_output),
		.raw_tp_name = "sys_enter",
		.prog_name = "test_core_misc",
	},

	/* validate field existence checks */
	{
		FIELD_EXISTS_CASE_COMMON(existence),
		.input = STRUCT_TO_CHAR_PTR(core_reloc_existence) {
			.a = 1,
			.b = 2,
			.c = 3,
			.arr = { 4 },
			.s = { .x = 5 },
		},
		.input_len = sizeof(struct core_reloc_existence),
		.output = STRUCT_TO_CHAR_PTR(core_reloc_existence_output) {
			.a_exists = 1,
			.b_exists = 1,
			.c_exists = 1,
			.arr_exists = 1,
			.s_exists = 1,
			.a_value = 1,
			.b_value = 2,
			.c_value = 3,
			.arr_value = 4,
			.s_value = 5,
		},
		.output_len = sizeof(struct core_reloc_existence_output),
	},
	{
		FIELD_EXISTS_CASE_COMMON(existence___minimal),
		.input = STRUCT_TO_CHAR_PTR(core_reloc_existence___minimal) {
			.a = 42,
		},
		.input_len = sizeof(struct core_reloc_existence___minimal),
		.output = STRUCT_TO_CHAR_PTR(core_reloc_existence_output) {
			.a_exists = 1,
			.b_exists = 0,
			.c_exists = 0,
			.arr_exists = 0,
			.s_exists = 0,
			.a_value = 42,
			.b_value = 0xff000002u,
			.c_value = 0xff000003u,
			.arr_value = 0xff000004u,
			.s_value = 0xff000005u,
		},
		.output_len = sizeof(struct core_reloc_existence_output),
	},
	{
		FIELD_EXISTS_CASE_COMMON(existence___wrong_field_defs),
		.input = STRUCT_TO_CHAR_PTR(core_reloc_existence___wrong_field_defs) {
		},
		.input_len = sizeof(struct core_reloc_existence___wrong_field_defs),
		.output = STRUCT_TO_CHAR_PTR(core_reloc_existence_output) {
			.a_exists = 0,
			.b_exists = 0,
			.c_exists = 0,
			.arr_exists = 0,
			.s_exists = 0,
			.a_value = 0xff000001u,
			.b_value = 0xff000002u,
			.c_value = 0xff000003u,
			.arr_value = 0xff000004u,
			.s_value = 0xff000005u,
		},
		.output_len = sizeof(struct core_reloc_existence_output),
	},

	/* bitfield relocation checks */
	BITFIELDS_CASE(bitfields, {
		.ub1 = 1,
		.ub2 = 2,
		.ub7 = 96,
		.sb4 = -7,
		.sb20 = -0x76543,
		.u32 = 0x80000000,
		.s32 = -0x76543210,
	}),
	BITFIELDS_CASE(bitfields___bit_sz_change, {
		.ub1 = 6,
		.ub2 = 0xABCDE,
		.ub7 = 1,
		.sb4 = -1,
		.sb20 = -0x17654321,
		.u32 = 0xBEEF,
		.s32 = -0x3FEDCBA987654321LL,
	}),
	BITFIELDS_CASE(bitfields___bitfield_vs_int, {
		.ub1 = 0xFEDCBA9876543210LL,
		.ub2 = 0xA6,
		.ub7 = -0x7EDCBA987654321LL,
		.sb4 = -0x6123456789ABCDELL,
		.sb20 = 0xD00DLL,
		.u32 = -0x76543,
		.s32 = 0x0ADEADBEEFBADB0BLL,
	}),
	BITFIELDS_CASE(bitfields___just_big_enough, {
		.ub1 = 0xFLL,
		.ub2 = 0x0812345678FEDCBALL,
	}),
	BITFIELDS_ERR_CASE(bitfields___err_too_big_bitfield),

	/* size relocation checks */
	SIZE_CASE(size),
	SIZE_CASE(size___diff_sz),
	SIZE_ERR_CASE(size___err_ambiguous),

	/* validate type existence and size relocations */
	TYPE_BASED_CASE(type_based, {
		.struct_exists = 1,
		.union_exists = 1,
		.enum_exists = 1,
		.typedef_named_struct_exists = 1,
		.typedef_anon_struct_exists = 1,
		.typedef_struct_ptr_exists = 1,
		.typedef_int_exists = 1,
		.typedef_enum_exists = 1,
		.typedef_void_ptr_exists = 1,
		.typedef_func_proto_exists = 1,
		.typedef_arr_exists = 1,
		.struct_sz = sizeof(struct a_struct),
		.union_sz = sizeof(union a_union),
		.enum_sz = sizeof(enum an_enum),
		.typedef_named_struct_sz = sizeof(named_struct_typedef),
		.typedef_anon_struct_sz = sizeof(anon_struct_typedef),
		.typedef_struct_ptr_sz = sizeof(struct_ptr_typedef),
		.typedef_int_sz = sizeof(int_typedef),
		.typedef_enum_sz = sizeof(enum_typedef),
		.typedef_void_ptr_sz = sizeof(void_ptr_typedef),
		.typedef_func_proto_sz = sizeof(func_proto_typedef),
		.typedef_arr_sz = sizeof(arr_typedef),
	}),
	TYPE_BASED_CASE(type_based___all_missing, {
		/* all zeros */
	}),
	TYPE_BASED_CASE(type_based___diff_sz, {
		.struct_exists = 1,
		.union_exists = 1,
		.enum_exists = 1,
		.typedef_named_struct_exists = 1,
		.typedef_anon_struct_exists = 1,
		.typedef_struct_ptr_exists = 1,
		.typedef_int_exists = 1,
		.typedef_enum_exists = 1,
		.typedef_void_ptr_exists = 1,
		.typedef_func_proto_exists = 1,
		.typedef_arr_exists = 1,
		.struct_sz = sizeof(struct a_struct___diff_sz),
		.union_sz = sizeof(union a_union___diff_sz),
		.enum_sz = sizeof(enum an_enum___diff_sz),
		.typedef_named_struct_sz = sizeof(named_struct_typedef___diff_sz),
		.typedef_anon_struct_sz = sizeof(anon_struct_typedef___diff_sz),
		.typedef_struct_ptr_sz = sizeof(struct_ptr_typedef___diff_sz),
		.typedef_int_sz = sizeof(int_typedef___diff_sz),
		.typedef_enum_sz = sizeof(enum_typedef___diff_sz),
		.typedef_void_ptr_sz = sizeof(void_ptr_typedef___diff_sz),
		.typedef_func_proto_sz = sizeof(func_proto_typedef___diff_sz),
		.typedef_arr_sz = sizeof(arr_typedef___diff_sz),
	}),
	TYPE_BASED_CASE(type_based___incompat, {
		.enum_exists = 1,
		.enum_sz = sizeof(enum an_enum),
	}),
	TYPE_BASED_CASE(type_based___fn_wrong_args, {
		.struct_exists = 1,
		.struct_sz = sizeof(struct a_struct),
	}),

	/* BTF_TYPE_ID_LOCAL/BTF_TYPE_ID_TARGET tests */
	TYPE_ID_CASE(type_id, setup_type_id_case_success),
	TYPE_ID_CASE(type_id___missing_targets, setup_type_id_case_failure),

	/* Enumerator value existence and value relocations */
	ENUMVAL_CASE(enumval, {
		.named_val1_exists = true,
		.named_val2_exists = true,
		.named_val3_exists = true,
		.anon_val1_exists = true,
		.anon_val2_exists = true,
		.anon_val3_exists = true,
		.named_val1 = 1,
		.named_val2 = 2,
		.anon_val1 = 0x10,
		.anon_val2 = 0x20,
	}),
	ENUMVAL_CASE(enumval___diff, {
		.named_val1_exists = true,
		.named_val2_exists = true,
		.named_val3_exists = true,
		.anon_val1_exists = true,
		.anon_val2_exists = true,
		.anon_val3_exists = true,
		.named_val1 = 101,
		.named_val2 = 202,
		.anon_val1 = 0x11,
		.anon_val2 = 0x22,
	}),
	ENUMVAL_CASE(enumval___val3_missing, {
		.named_val1_exists = true,
		.named_val2_exists = true,
		.named_val3_exists = false,
		.anon_val1_exists = true,
		.anon_val2_exists = true,
		.anon_val3_exists = false,
		.named_val1 = 111,
		.named_val2 = 222,
		.anon_val1 = 0x111,
		.anon_val2 = 0x222,
	}),
	ENUMVAL_ERR_CASE(enumval___err_missing),
};

struct data {
	char in[256];
	char out[256];
	bool skip;
	uint64_t my_pid_tgid;
};

static size_t roundup_page(size_t sz)
{
	long page_size = sysconf(_SC_PAGE_SIZE);
	return (sz + page_size - 1) / page_size * page_size;
}

void test_core_reloc(void)
{
	const size_t mmap_sz = roundup_page(sizeof(struct data));
	DECLARE_LIBBPF_OPTS(bpf_object_open_opts, open_opts);
	struct core_reloc_test_case *test_case;
	const char *tp_name, *probe_name;
	int err, i, equal;
	struct bpf_link *link = NULL;
	struct bpf_map *data_map;
	struct bpf_program *prog;
	struct bpf_object *obj;
	uint64_t my_pid_tgid;
	struct data *data;
	void *mmap_data = NULL;

	my_pid_tgid = getpid() | ((uint64_t)syscall(SYS_gettid) << 32);

	for (i = 0; i < ARRAY_SIZE(test_cases); i++) {
		test_case = &test_cases[i];
		if (!test__start_subtest(test_case->case_name))
			continue;

		if (test_case->needs_testmod && !env.has_testmod) {
			test__skip();
			continue;
		}

		if (test_case->setup) {
			err = test_case->setup(test_case);
			if (CHECK(err, "test_setup", "test #%d setup failed: %d\n", i, err))
				continue;
		}

		if (test_case->btf_src_file) {
			err = access(test_case->btf_src_file, R_OK);
			if (!ASSERT_OK(err, "btf_src_file"))
				goto cleanup;
		}

		open_opts.btf_custom_path = test_case->btf_src_file;
		obj = bpf_object__open_file(test_case->bpf_obj_file, &open_opts);
		if (!ASSERT_OK_PTR(obj, "obj_open"))
			goto cleanup;

		probe_name = test_case->prog_name;
		tp_name = test_case->raw_tp_name; /* NULL for tp_btf */
		prog = bpf_object__find_program_by_name(obj, probe_name);
		if (CHECK(!prog, "find_probe",
			  "prog '%s' not found\n", probe_name))
			goto cleanup;

		err = bpf_object__load(obj);
		if (err) {
			if (!test_case->fails)
				ASSERT_OK(err, "obj_load");
			goto cleanup;
		}

		data_map = bpf_object__find_map_by_name(obj, ".bss");
		if (CHECK(!data_map, "find_data_map", "data map not found\n"))
			goto cleanup;

		mmap_data = mmap(NULL, mmap_sz, PROT_READ | PROT_WRITE,
				 MAP_SHARED, bpf_map__fd(data_map), 0);
		if (CHECK(mmap_data == MAP_FAILED, "mmap",
			  ".bss mmap failed: %d", errno)) {
			mmap_data = NULL;
			goto cleanup;
		}
		data = mmap_data;

		memset(mmap_data, 0, sizeof(*data));
		if (test_case->input_len)
			memcpy(data->in, test_case->input, test_case->input_len);
		data->my_pid_tgid = my_pid_tgid;

		link = bpf_program__attach_raw_tracepoint(prog, tp_name);
		if (!ASSERT_OK_PTR(link, "attach_raw_tp"))
			goto cleanup;

		/* trigger test run */
		if (test_case->trigger) {
			if (!ASSERT_OK(test_case->trigger(test_case), "test_trigger"))
				goto cleanup;
		} else {
			usleep(1);
		}

		if (data->skip) {
			test__skip();
			goto cleanup;
		}

		if (!ASSERT_FALSE(test_case->fails, "obj_load_should_fail"))
			goto cleanup;

		equal = memcmp(data->out, test_case->output,
			       test_case->output_len) == 0;
		if (CHECK(!equal, "check_result",
			  "input/output data don't match\n")) {
			int j;

			for (j = 0; j < test_case->input_len; j++) {
				printf("input byte #%d: 0x%02hhx\n",
				       j, test_case->input[j]);
			}
			for (j = 0; j < test_case->output_len; j++) {
				printf("output byte #%d: EXP 0x%02hhx GOT 0x%02hhx\n",
				       j, test_case->output[j], data->out[j]);
			}
			goto cleanup;
		}

cleanup:
		if (mmap_data) {
			CHECK_FAIL(munmap(mmap_data, mmap_sz));
			mmap_data = NULL;
		}
		bpf_link__destroy(link);
		link = NULL;
		bpf_object__close(obj);
	}
}<|MERGE_RESOLUTION|>--- conflicted
+++ resolved
@@ -269,13 +269,9 @@
 #define SIZE_CASE_COMMON(name)						\
 	.case_name = #name,						\
 	.bpf_obj_file = "test_core_reloc_size.o",			\
-<<<<<<< HEAD
-	.btf_src_file = "btf__core_reloc_" #name ".o"
-=======
 	.btf_src_file = "btf__core_reloc_" #name ".o",			\
 	.raw_tp_name = "sys_enter",					\
 	.prog_name = "test_core_size"
->>>>>>> 754e0b0e
 
 #define SIZE_OUTPUT_DATA(type)						\
 	STRUCT_TO_CHAR_PTR(core_reloc_size_output) {			\
