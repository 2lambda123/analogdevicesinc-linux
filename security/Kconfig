--- conflicted
+++ resolved
@@ -57,11 +57,7 @@
 config PAGE_TABLE_ISOLATION
 	bool "Remove the kernel mapping in user mode"
 	default y
-<<<<<<< HEAD
-	depends on X86 && !UML
-=======
 	depends on (X86_64 || X86_PAE) && !UML
->>>>>>> f9885ef8
 	help
 	  This feature reduces the number of hardware side channels by
 	  ensuring that the majority of kernel addresses are not mapped
